package com.squirrel;

import com.squirrel.Utilities.HTMLReader;
import org.springframework.http.MediaType;
import org.springframework.ui.Model;
import org.springframework.web.bind.annotation.RequestMapping;
import org.springframework.web.bind.annotation.RequestMethod;
import org.springframework.web.bind.annotation.RestController;
import org.springframework.web.servlet.HandlerMapping;

import javax.servlet.http.HttpServletRequest;
import java.io.File;
import java.util.Arrays;
import java.util.Optional;

/**
 * A simple HTML page generator/ connector
 * @author Philipp Heinisch
 */
@RestController
public class HTMLController {

    /**
     * @return a HOME-page (just an HTML entry point)
     */
    @RequestMapping(value = {"/","/home"}, produces = "text/html")
    public String index() {
<<<<<<< HEAD

=======
>>>>>>> cfdffb92
        return HTMLReader.getText("./WEB-INF/pages/index.html");
    }

    /**
     * @return a simple static HTML page (only for testing)
     */
    @RequestMapping(value = "/staticPage", produces = MediaType.TEXT_HTML_VALUE)
    public String getStaticPage() {
        return HTMLReader.getHTMLErrorPage("https://www.tutorialspoint.com/spring/spring_static_pages_example.htm");
    }

    /**
     * WORKAROUND - because the common way doesn't work
     *
     * @param model   {@link Model} - we don't use it
     * @param request {@link HttpServletRequest} - we can read the input address string from the browser
     * @return if the asked file exists: the file content, but not the original file itself
     * if not: an ERROR-Page
     */
    @RequestMapping(value = "/pages/**", produces = MediaType.ALL_VALUE, method = RequestMethod.GET)
    public String getStaticCode(Model model, HttpServletRequest request) {
        String path = "./WEB-INF" + request.getAttribute(HandlerMapping.PATH_WITHIN_HANDLER_MAPPING_ATTRIBUTE);

        File filePath = new File(path.substring(0, path.lastIndexOf('/')));

        if (filePath.isDirectory()) {
            final String name = path.substring(path.lastIndexOf('/')+1, path.length());
            Optional<File> searchedFile = Arrays.stream(filePath.listFiles()).filter(f -> f.getName().startsWith(name)).findFirst();
            if(searchedFile.isPresent()) {
                return HTMLReader.getText(searchedFile.get().getAbsolutePath());
            }
            return HTMLReader.getHTMLErrorPage("The path " + path + " is  not existing!");
        } else {
            return HTMLReader.getHTMLErrorPage("--ERROR -- No directory [" + path + "] " + request.getAttribute(HandlerMapping.MATRIX_VARIABLES_ATTRIBUTE));
        }
    }
}<|MERGE_RESOLUTION|>--- conflicted
+++ resolved
@@ -5,6 +5,7 @@
 import org.springframework.ui.Model;
 import org.springframework.web.bind.annotation.RequestMapping;
 import org.springframework.web.bind.annotation.RequestMethod;
+import org.springframework.web.bind.annotation.ResponseBody;
 import org.springframework.web.bind.annotation.RestController;
 import org.springframework.web.servlet.HandlerMapping;
 
@@ -25,10 +26,6 @@
      */
     @RequestMapping(value = {"/","/home"}, produces = "text/html")
     public String index() {
-<<<<<<< HEAD
-
-=======
->>>>>>> cfdffb92
         return HTMLReader.getText("./WEB-INF/pages/index.html");
     }
 
