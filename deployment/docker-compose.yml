--- conflicted
+++ resolved
@@ -2,25 +2,13 @@
 
 services:
   rethinkdb:
-<<<<<<< HEAD
     image: rethinkdb:2.3.6
     volumes:
       - ./data/rethinkdb:/data
-=======
-    image: rethinkdb:2.3.5
-    volumes:
-      - ./data/rethinkdb:/data
-    networks:
-      - squirrel
->>>>>>> 52d3fbfc
 
   # message bus
   rabbit:
     image: rabbitmq:management
-<<<<<<< HEAD
-=======
-    networks:
-      - squirrel
 
   jena:
       image: stain/jena-fuseki
@@ -32,7 +20,6 @@
       environment:
         - ADMIN_PASSWORD=pw123
         - JVM_ARGS=-Xmx2g
->>>>>>> 52d3fbfc
 
   frontier:
     image: squirrel
@@ -42,19 +29,11 @@
       RDB_HOST_NAME: rethinkdb
       RDB_PORT: 28015
       SERVICE_PRECONDITION: "rethinkdb:28015 rabbit:5672"
-<<<<<<< HEAD
       COMMUNICATION_WITH_WEBSERVICE: "false"
-=======
->>>>>>> 52d3fbfc
     volumes:
       - ./data/frontier:/var/squirrel/data
       - ./seeds.txt:/var/squirrel/data/seeds.txt:ro
     command: java -cp squirrel.jar org.hobbit.core.run.ComponentStarter org.aksw.simba.squirrel.components.FrontierComponent
-<<<<<<< HEAD
-=======
-    networks:
-      - squirrel
->>>>>>> 52d3fbfc
 
   worker1:
     image: squirrel
@@ -65,11 +44,6 @@
     volumes:
         - ./data/worker1:/var/squirrel/data
     command: java -cp squirrel.jar org.hobbit.core.run.ComponentStarter org.aksw.simba.squirrel.components.WorkerComponent
-<<<<<<< HEAD
-=======
-    networks:
-      - squirrel
->>>>>>> 52d3fbfc
 
   worker2:
     image: squirrel
@@ -80,11 +54,6 @@
     volumes:
         - ./data/worker2:/var/squirrel/data
     command: java -cp squirrel.jar org.hobbit.core.run.ComponentStarter org.aksw.simba.squirrel.components.WorkerComponent
-<<<<<<< HEAD
-=======
-    networks:
-      - squirrel
->>>>>>> 52d3fbfc
 
   worker3:
     image: squirrel
@@ -94,15 +63,4 @@
       SERVICE_PRECONDITION: "rethinkdb:28015 rabbit:5672"
     volumes:
         - ./data/worker3:/var/squirrel/data
-<<<<<<< HEAD
-    command: java -cp squirrel.jar org.hobbit.core.run.ComponentStarter org.aksw.simba.squirrel.components.WorkerComponent
-=======
-    command: java -cp squirrel.jar org.hobbit.core.run.ComponentStarter org.aksw.simba.squirrel.components.WorkerComponent
-    networks:
-      - squirrel
-
-networks:
-  squirrel:
-    external:
-      name: squirrel
->>>>>>> 52d3fbfc
+    command: java -cp squirrel.jar org.hobbit.core.run.ComponentStarter org.aksw.simba.squirrel.components.WorkerComponent