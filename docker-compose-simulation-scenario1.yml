--- conflicted
+++ resolved
@@ -1,4 +1,3 @@
-<<<<<<< HEAD
 version: '2'
 
 services:
@@ -23,6 +22,8 @@
 #      - squirrel
 #    volumes:
 #      - ./scenarios/1/rethinkdb:/data
+    ports:
+      - "28015:28015"
 
   # message bus
   rabbit:
@@ -31,6 +32,10 @@
     hostname: rabbit
 #    networks:
 #      - squirrel
+    ports:
+      - "8081:15672"
+      # Forwarding the port for testing
+      - "5672:5672"
 
   worker1:
     image: squirrel
@@ -102,105 +107,4 @@
 #networks:
 #  squirrel:
 #    external:
-#      name: squirrel
-=======
-version: '2'
-
-services:
-
-  frontier:
-    image: squirrel
-    container_name: frontier
-    environment:
-      - HOBBIT_RABBIT_HOST=rabbit
-      - SEED_FILE=/var/squirrel/data/seeds.txt
-      - RDB_HOST_NAME=rethinkdb
-      - RDB_PORT=28015
-#    networks:
-#      - squirrel
-    volumes:
-      - ./scenarios/1:/var/squirrel/data
-    command: java -cp squirrel.jar org.hobbit.core.run.ComponentStarter org.aksw.simba.squirrel.components.FrontierComponent
-
-  rethinkdb:
-    image: rethinkdb:2.3.5
-#    networks:
-#      - squirrel
-#    volumes:
-#      - ./scenarios/1/rethinkdb:/data
-    ports:
-      - "28015:28015"
-
-  # message bus
-  rabbit:
-    image: rabbitmq:management
-    container_name: rabbit
-    hostname: rabbit
-#    networks:
-#      - squirrel
-    ports:
-      - "8081:15672"
-      # Forwarding the port for testing
-      - "5672:5672"
-
-  worker1:
-    image: squirrel
-    container_name: worker1
-    environment:
-      - HOBBIT_RABBIT_HOST=rabbit
-      - OUTPUT_FOLDER=/var/squirrel/data
-#    networks:
-#      - squirrel
-    volumes:
-        - ./scenarios/1/worker1:/var/squirrel/data
-    command: java -cp squirrel.jar org.hobbit.core.run.ComponentStarter org.aksw.simba.squirrel.components.WorkerComponent
-
-  SimulationNodeA:
-    image: squirrel
-    container_name: NodeA
-    environment:
-      - RESOURCE_MODEL=/var/squirrel/data/nodeA.ttl
-      - RESOURCE_MODEL_LANG=N3
-      - PORT=80
-      - DUMP_FILE_NAME=dump.gz
-      - USE_DEREF=true
-#    networks:
-#      - squirrel
-    volumes:
-        - ./scenarios/1:/var/squirrel/data
-    command: java -cp squirrel.jar org.hobbit.core.run.ComponentStarter org.aksw.simba.squirrel.components.SimpleHttpServerComponent
-
-  SimulationNodeB:
-    image: squirrel
-    container_name: NodeB
-    environment:
-      - RESOURCE_MODEL=/var/squirrel/data/nodeB.ttl
-      - RESOURCE_MODEL_LANG=N3
-      - PORT=80
-      - USE_DEREF=true
-#    networks:
-#      - squirrel
-    volumes:
-        - ./scenarios/1:/var/squirrel/data
-    command: java -cp squirrel.jar org.hobbit.core.run.ComponentStarter org.aksw.simba.squirrel.components.SimpleHttpServerComponent
-
-  SimulationNodeC:
-    image: squirrel
-    container_name: NodeC
-    environment:
-      - RESOURCE_MODEL=/var/squirrel/data/nodeC.ttl
-      - RESOURCE_MODEL_LANG=N3
-      - PORT=80
-      - DUMP_FILE_NAME=dump.gz
-      - USE_DEREF=false
-#    networks:
-#      - squirrel
-    volumes:
-        - ./scenarios/1:/var/squirrel/data
-    command: java -cp squirrel.jar org.hobbit.core.run.ComponentStarter org.aksw.simba.squirrel.components.SimpleHttpServerComponent
-
-#networks:
-#  squirrel:
-#    external:
-#      name: squirrel
->>>>>>> 646c160b
+#      name: squirrel