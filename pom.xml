<<<<<<< HEAD
<?xml version="1.0" encoding="UTF-8"?>
<project xmlns="http://maven.apache.org/POM/4.0.0" xmlns:xsi="http://www.w3.org/2001/XMLSchema-instance"
    xsi:schemaLocation="http://maven.apache.org/POM/4.0.0 http://maven.apache.org/maven-v4_0_0.xsd">
    <modelVersion>4.0.0</modelVersion>
    <groupId>org.aksw.simba</groupId>
    <artifactId>squirrel</artifactId>
    <version>0.2-SNAPSHOT</version>
    <packaging>jar</packaging>
    <name>Squirrel</name>

    <properties>
        <project.build.sourceEncoding>UTF-8</project.build.sourceEncoding>
        <maven.compiler.target>1.8</maven.compiler.target>
        <maven.compiler.source>1.8</maven.compiler.source>
        <slf4j-version>1.7.10</slf4j-version>
    </properties>

    <repositories>
        <!-- Let's use a local repository for the local libraries of this
            project -->
        <repository>
            <id>local repository</id>
            <url>file://${project.basedir}/repository</url>
        </repository>
        <repository>
            <id>maven.aksw.internal</id>
            <name>AKSW Internal Release Repository</name>
            <url>http://maven.aksw.org/repository/internal/</url>
        </repository>
        <repository>
            <id>maven.aksw.snapshots</id>
            <name>University Leipzig, AKSW Maven2 Repository</name>
            <url>http://maven.aksw.org/repository/snapshots</url>
        </repository>
    </repositories>

    <dependencies>
        <dependency>
            <groupId>commons-cli</groupId>
            <artifactId>commons-cli</artifactId>
            <version>1.2</version>
        </dependency>

        <dependency>
            <groupId>org.hobbit</groupId>
            <artifactId>core</artifactId>
            <version>1.0.6-SNAPSHOT</version>
        </dependency>
        <!-- JeroMQ Pure Java implementation of libzmq (https://github.com/zeromq/jeromq) -->
        <dependency>
            <groupId>org.zeromq</groupId>
            <artifactId>jeromq</artifactId>
            <version>0.3.4</version>
        </dependency>
        <!-- Java binding for 0MQ (http://www.zeromq.org) -->
        <dependency>
            <groupId>org.zeromq</groupId>
            <artifactId>jzmq</artifactId>
            <version>3.0.1</version>
        </dependency>

        <!-- crawler commons -->
        <dependency>
            <groupId>com.github.crawler-commons</groupId>
            <artifactId>crawler-commons</artifactId>
            <version>0.7-SNAPSHOT</version>
        </dependency>

        <!-- jena-sparql-api -->
        <dependency>
            <groupId>org.aksw.jena-sparql-api</groupId>
            <artifactId>jena-sparql-api-core</artifactId>
            <version>3.1.0-2-SNAPSHOT</version>
        </dependency>

        <!-- HTTP Requests -->
        <dependency>
            <groupId>org.apache.httpcomponents</groupId>
            <artifactId>httpcore</artifactId>
            <version>4.4</version>
        </dependency>
        <dependency>
            <groupId>org.apache.httpcomponents</groupId>
            <artifactId>httpclient</artifactId>
            <version>4.4</version>
        </dependency>
        <!-- End HTTP Requests -->

        <!-- Apache commons net for FTP -->
        <dependency>
            <groupId>commons-net</groupId>
            <artifactId>commons-net</artifactId>
            <version>3.6</version>
        </dependency>

        <!-- Zip archives -->
        <dependency>
            <groupId>net.lingala.zip4j</groupId>
            <artifactId>zip4j</artifactId>
            <version>1.3.2</version>
        </dependency>
        <!-- End Zip archives -->

        <!-- HPPC Maps -->
        <dependency>
            <groupId>com.carrotsearch</groupId>
            <artifactId>hppc</artifactId>
            <version>0.5.3</version>
        </dependency>

        <!-- JSON processing -->
        <dependency>
            <groupId>org.json</groupId>
            <artifactId>json</artifactId>
            <version>20140107</version>
        </dependency>
        <!-- End JSON processing -->

        <!-- RethinkDB client -->
        <!-- https://mvnrepository.com/artifact/com.rethinkdb/rethinkdb-driver -->
        <dependency>
            <groupId>com.rethinkdb</groupId>
            <artifactId>rethinkdb-driver</artifactId>
            <version>2.3.3</version>
        </dependency>
        <!-- End RethinkDB client -->

        <!-- Rabbit MQ: client library -->
        <dependency>
            <groupId>com.rabbitmq</groupId>
            <artifactId>amqp-client</artifactId>
            <version>4.3.0</version>
        </dependency>

        <dependency>
            <groupId>SquirrelWebObject</groupId>
            <artifactId>SquirrelWebObjectJar</artifactId>
            <version>1.1</version>
        </dependency>

        <!-- HSQLDB (used inside of workers to store URIs)-->
        <dependency>
            <groupId>org.hsqldb</groupId>
            <artifactId>hsqldb</artifactId>
            <version>2.3.2</version>
        </dependency>

        <!-- We use the simpleframework to use local HTTP servers for our
            JUnit tests and test scenarios -->
        <dependency>
            <groupId>org.simpleframework</groupId>
            <artifactId>simple</artifactId>
            <version>5.1.6</version>
        </dependency>

        <dependency>
            <groupId>org.xerial.snappy</groupId>
            <artifactId>snappy-java</artifactId>
            <version>1.1.4</version>
        </dependency>


        <!-- ~~~~~~~~~~~~~~~~~~~ Testing ~~~~~~~~~~~~~~~~~~~~~~ -->
        <!-- JUnit -->
        <dependency>
            <groupId>junit</groupId>
            <artifactId>junit</artifactId>
            <version>4.12</version>
            <scope>test</scope>
        </dependency>
        <!-- ~~~~~~~~~~~~~~~~~~~ End Testing ~~~~~~~~~~~~~~~~~~~~~~ -->

        <!-- ~~~~~~~~~~~~~~~~~~~ Logging ~~~~~~~~~~~~~~~~~~~~~~ -->
        <!-- slf4j: Logging API -->
        <dependency>
            <groupId>org.slf4j</groupId>
            <artifactId>slf4j-api</artifactId>
            <version>${slf4j-version}</version>
        </dependency>
        <!-- log4j binding -->
        <dependency>
            <groupId>org.slf4j</groupId>
            <artifactId>slf4j-log4j12</artifactId>
            <version>${slf4j-version}</version>
        </dependency>
        <dependency>
            <groupId>log4j</groupId>
            <artifactId>apache-log4j-extras</artifactId>
            <version>1.2.17</version>
        </dependency>
        <!-- make Logging with java.util.Logging possible -->
        <dependency>
            <groupId>org.slf4j</groupId>
            <artifactId>jul-to-slf4j</artifactId>
            <version>${slf4j-version}</version>
        </dependency>
        <!-- ~~~~~~~~~~~~~~~~~~~ End Logging ~~~~~~~~~~~~~~~~~~~~~~ -->
    </dependencies>

    <build>
        <finalName>${project.artifactId}</finalName>
        <plugins>
            <plugin>
                <groupId>org.apache.maven.plugins</groupId>
                <artifactId>maven-compiler-plugin</artifactId>
                <version>3.5.1</version>
                <configuration>
                    <source>${maven.compiler.source}</source>
                    <target>${maven.compiler.target}</target>
                </configuration>
            </plugin>
            <plugin>
                <groupId>org.apache.maven.plugins</groupId>
                <artifactId>maven-shade-plugin</artifactId>
                <version>2.4.3</version>
                <configuration>
                    <!-- filter all the META-INF files of other artifacts -->
                    <filters>
                        <filter>
                            <artifact>*:*</artifact>
                            <excludes>
                                <exclude>META-INF/*.SF</exclude>
                                <exclude>META-INF/*.DSA</exclude>
                                <exclude>META-INF/*.RSA</exclude>
                            </excludes>
                        </filter>
                    </filters>
                    <transformers>
                        <transformer
                            implementation="org.apache.maven.plugins.shade.resource.ManifestResourceTransformer">
                            <manifestEntries>
                                <X-Compile-Source-JDK>${maven.compile.source}</X-Compile-Source-JDK>
                                <X-Compile-Target-JDK>${maven.compile.target}</X-Compile-Target-JDK>
                            </manifestEntries>
                        </transformer>
                        <transformer
                            implementation="org.apache.maven.plugins.shade.resource.ServicesResourceTransformer" />
                    </transformers>
                </configuration>
                <executions>
                    <execution>
                        <phase>package</phase>
                        <goals>
                            <goal>shade</goal>
                        </goals>
                    </execution>
                </executions>
            </plugin>
            <!-- Javadoc plugin for generating documentation -->
            <plugin>
                <groupId>org.apache.maven.plugins</groupId>
                <artifactId>maven-javadoc-plugin</artifactId>
                <version>2.10.1</version>
                <configuration>
                    <show>private</show>
                    <nohelp>true</nohelp>
                    <failOnError>false</failOnError>
                </configuration>
                <executions>
                    <execution>
                        <phase>package</phase>
                        <goals>
                            <goal>jar</goal>
                        </goals>
                    </execution>
                </executions>
            </plugin>
            <!-- Source plugin for creating source file jar -->
            <plugin>
                <groupId>org.apache.maven.plugins</groupId>
                <artifactId>maven-source-plugin</artifactId>
                <version>2.2.1</version>
                <executions>
                    <execution>
                        <phase>package</phase>
                        <goals>
                            <goal>jar</goal>
                        </goals>
                    </execution>
                </executions>
            </plugin>
            <!-- License management plugin -->
            <plugin>
                <groupId>com.mycila</groupId>
                <artifactId>license-maven-plugin</artifactId>
                <version>2.11</version>
                <configuration>
                    <header>com/mycila/maven/plugin/license/templates/GPL-3.txt</header>
                    <properties>
                        <owner>Semantic Data Management Unit (InfAI)</owner>
                        <email>ngonga@informatik.uni-leipzig.de</email>
                    </properties>
                    <excludes>
                        <exclude>**/README</exclude>
                        <exclude>**/LICENSE</exclude>
                        <exclude>Makefile</exclude>
                        <exclude>Dockerfile</exclude>
                        <exclude>*.sh</exclude>
                        <exclude>**/logstash.conf</exclude>
                        <exclude>src/test/resources/**</exclude>
                        <exclude>src/main/resources/**</exclude>
                    </excludes>
                </configuration>
            </plugin>
        </plugins>
    </build>
</project>
=======
<?xml version="1.0" encoding="UTF-8"?>
<project xmlns="http://maven.apache.org/POM/4.0.0" xmlns:xsi="http://www.w3.org/2001/XMLSchema-instance"
    xsi:schemaLocation="http://maven.apache.org/POM/4.0.0 http://maven.apache.org/maven-v4_0_0.xsd">
    <modelVersion>4.0.0</modelVersion>
    <groupId>org.aksw.simba</groupId>
    <artifactId>squirrel</artifactId>
    <version>0.2-SNAPSHOT</version>
    <packaging>jar</packaging>
    <name>Squirrel</name>

    <properties>
        <project.build.sourceEncoding>UTF-8</project.build.sourceEncoding>
        <maven.compiler.target>1.8</maven.compiler.target>
        <maven.compiler.source>1.8</maven.compiler.source>
        <slf4j-version>1.7.10</slf4j-version>
    </properties>

    <repositories>
        <!-- Let's use a local repository for the local libraries of this 
            project -->
        <repository>
            <id>local repository</id>
            <url>file://${project.basedir}/repository</url>
        </repository>
        <repository>
            <id>maven.aksw.internal</id>
            <name>AKSW Internal Release Repository</name>
            <url>http://maven.aksw.org/repository/internal/</url>
        </repository>
        <repository>
            <id>maven.aksw.snapshots</id>
            <name>University Leipzig, AKSW Maven2 Repository</name>
            <url>http://maven.aksw.org/repository/snapshots</url>
        </repository>
    </repositories>

    <dependencies>
        <dependency>
            <groupId>commons-cli</groupId>
            <artifactId>commons-cli</artifactId>
            <version>1.2</version>
        </dependency>

        <dependency>
            <groupId>org.hobbit</groupId>
            <artifactId>core</artifactId>
            <version>1.0.8-SNAPSHOT</version>
        </dependency>
        <!-- JeroMQ Pure Java implementation of libzmq (https://github.com/zeromq/jeromq) -->
        <dependency>
            <groupId>org.zeromq</groupId>
            <artifactId>jeromq</artifactId>
            <version>0.3.4</version>
        </dependency>
        <!-- Java binding for 0MQ (http://www.zeromq.org) -->
        <dependency>
            <groupId>org.zeromq</groupId>
            <artifactId>jzmq</artifactId>
            <version>3.0.1</version>
        </dependency>

        <!-- crawler commons -->
        <dependency>
            <groupId>com.github.crawler-commons</groupId>
            <artifactId>crawler-commons</artifactId>
            <version>0.7-SNAPSHOT</version>
        </dependency>

        <!-- jena-sparql-api -->
        <dependency>
            <groupId>org.aksw.jena-sparql-api</groupId>
            <artifactId>jena-sparql-api-core</artifactId>
            <version>3.1.0-2-SNAPSHOT</version>
        </dependency>

        <!-- HTTP Requests -->
        <dependency>
            <groupId>org.apache.httpcomponents</groupId>
            <artifactId>httpcore</artifactId>
            <version>4.4</version>
        </dependency>
        <dependency>
            <groupId>org.apache.httpcomponents</groupId>
            <artifactId>httpclient</artifactId>
            <version>4.4</version>
        </dependency>
        <!-- End HTTP Requests -->

        <!-- Apache commons net for FTP -->
        <dependency>
            <groupId>commons-net</groupId>
            <artifactId>commons-net</artifactId>
            <version>3.6</version>
        </dependency>

        <!-- Zip archives -->
        <dependency>
            <groupId>net.lingala.zip4j</groupId>
            <artifactId>zip4j</artifactId>
            <version>1.3.2</version>
        </dependency>
        <!-- End Zip archives -->

        <!-- HPPC Maps -->
        <dependency>
            <groupId>com.carrotsearch</groupId>
            <artifactId>hppc</artifactId>
            <version>0.5.3</version>
        </dependency>

        <!-- JSON processing -->
        <dependency>
            <groupId>org.json</groupId>
            <artifactId>json</artifactId>
            <version>20140107</version>
        </dependency>
        <!-- End JSON processing -->

        <!-- RethinkDB client -->
        <!-- https://mvnrepository.com/artifact/com.rethinkdb/rethinkdb-driver -->
        <dependency>
            <groupId>com.rethinkdb</groupId>
            <artifactId>rethinkdb-driver</artifactId>
            <version>2.3.3</version>
        </dependency>
        <!-- End RethinkDB client -->
        
        <!-- HSQLDB (used inside of workers to store URIs)-->
        <dependency>
            <groupId>org.hsqldb</groupId>
            <artifactId>hsqldb</artifactId>
            <version>2.3.2</version>
        </dependency>
        
        <!-- We use the simpleframework to use local HTTP servers for our 
            JUnit tests and test scenarios -->
        <dependency>
            <groupId>org.simpleframework</groupId>
            <artifactId>simple</artifactId>
            <version>5.1.6</version>
        </dependency>
        
        <dependency>
            <groupId>org.xerial.snappy</groupId>
            <artifactId>snappy-java</artifactId>
            <version>1.1.4</version>
        </dependency>

        <!-- ~~~~~~~~~~~~~~~~~~~ Testing ~~~~~~~~~~~~~~~~~~~~~~ -->
        <!-- JUnit -->
        <dependency>
            <groupId>junit</groupId>
            <artifactId>junit</artifactId>
            <version>4.12</version>
            <scope>test</scope>
        </dependency>
        <!-- ~~~~~~~~~~~~~~~~~~~ End Testing ~~~~~~~~~~~~~~~~~~~~~~ -->

        <!-- ~~~~~~~~~~~~~~~~~~~ Logging ~~~~~~~~~~~~~~~~~~~~~~ -->
        <!-- slf4j: Logging API -->
        <dependency>
            <groupId>org.slf4j</groupId>
            <artifactId>slf4j-api</artifactId>
            <version>${slf4j-version}</version>
        </dependency>
        <!-- log4j binding -->
        <dependency>
            <groupId>org.slf4j</groupId>
            <artifactId>slf4j-log4j12</artifactId>
            <version>${slf4j-version}</version>
        </dependency>
        <dependency>
            <groupId>log4j</groupId>
            <artifactId>apache-log4j-extras</artifactId>
            <version>1.2.17</version>
        </dependency>
        <!-- make Logging with java.util.Logging possible -->
        <dependency>
            <groupId>org.slf4j</groupId>
            <artifactId>jul-to-slf4j</artifactId>
            <version>${slf4j-version}</version>
        </dependency>
        <!-- ~~~~~~~~~~~~~~~~~~~ End Logging ~~~~~~~~~~~~~~~~~~~~~~ -->
    </dependencies>

    <build>
        <finalName>${project.artifactId}</finalName>
        <plugins>
            <plugin>
                <groupId>org.apache.maven.plugins</groupId>
                <artifactId>maven-compiler-plugin</artifactId>
                <version>3.5.1</version>
                <configuration>
                    <source>${maven.compiler.source}</source>
                    <target>${maven.compiler.target}</target>
                </configuration>
            </plugin>
            <plugin>
                <groupId>org.apache.maven.plugins</groupId>
                <artifactId>maven-shade-plugin</artifactId>
                <version>2.4.3</version>
                <configuration>
                    <!-- filter all the META-INF files of other artifacts -->
                    <filters>
                        <filter>
                            <artifact>*:*</artifact>
                            <excludes>
                                <exclude>META-INF/*.SF</exclude>
                                <exclude>META-INF/*.DSA</exclude>
                                <exclude>META-INF/*.RSA</exclude>
                            </excludes>
                        </filter>
                    </filters>
                    <transformers>
                        <transformer
                            implementation="org.apache.maven.plugins.shade.resource.ManifestResourceTransformer">
                            <manifestEntries>
                                <X-Compile-Source-JDK>${maven.compile.source}</X-Compile-Source-JDK>
                                <X-Compile-Target-JDK>${maven.compile.target}</X-Compile-Target-JDK>
                            </manifestEntries>
                        </transformer>
                        <transformer
                            implementation="org.apache.maven.plugins.shade.resource.ServicesResourceTransformer" />
                    </transformers>
                </configuration>
                <executions>
                    <execution>
                        <phase>package</phase>
                        <goals>
                            <goal>shade</goal>
                        </goals>
                    </execution>
                </executions>
            </plugin>
            <!-- Javadoc plugin for generating documentation -->
            <plugin>
                <groupId>org.apache.maven.plugins</groupId>
                <artifactId>maven-javadoc-plugin</artifactId>
                <version>2.10.1</version>
                <configuration>
                    <show>private</show>
                    <nohelp>true</nohelp>
                    <failOnError>false</failOnError>
                </configuration>
                <executions>
                    <execution>
                        <phase>package</phase>
                        <goals>
                            <goal>jar</goal>
                        </goals>
                    </execution>
                </executions>
            </plugin>
            <!-- Source plugin for creating source file jar -->
            <plugin>
                <groupId>org.apache.maven.plugins</groupId>
                <artifactId>maven-source-plugin</artifactId>
                <version>2.2.1</version>
                <executions>
                    <execution>
                        <phase>package</phase>
                        <goals>
                            <goal>jar</goal>
                        </goals>
                    </execution>
                </executions>
            </plugin>
            <!-- License management plugin -->
            <plugin>
                <groupId>com.mycila</groupId>
                <artifactId>license-maven-plugin</artifactId>
                <version>2.11</version>
                <configuration>
                    <header>com/mycila/maven/plugin/license/templates/GPL-3.txt</header>
                    <properties>
                        <owner>Semantic Data Management Unit (InfAI)</owner>
                        <email>ngonga@informatik.uni-leipzig.de</email>
                    </properties>
                    <excludes>
                        <exclude>**/README</exclude>
                        <exclude>**/LICENSE</exclude>
                        <exclude>Makefile</exclude>
                        <exclude>Dockerfile</exclude>
                        <exclude>*.sh</exclude>
                        <exclude>**/logstash.conf</exclude>
                        <exclude>src/test/resources/**</exclude>
                        <exclude>src/main/resources/**</exclude>
                    </excludes>
                </configuration>
            </plugin>
        </plugins>
    </build>
</project>
>>>>>>> 0c42f026
<|MERGE_RESOLUTION|>--- conflicted
+++ resolved
@@ -1,4 +1,3 @@
-<<<<<<< HEAD
 <?xml version="1.0" encoding="UTF-8"?>
 <project xmlns="http://maven.apache.org/POM/4.0.0" xmlns:xsi="http://www.w3.org/2001/XMLSchema-instance"
     xsi:schemaLocation="http://maven.apache.org/POM/4.0.0 http://maven.apache.org/maven-v4_0_0.xsd">
@@ -45,7 +44,7 @@
         <dependency>
             <groupId>org.hobbit</groupId>
             <artifactId>core</artifactId>
-            <version>1.0.6-SNAPSHOT</version>
+            <version>1.0.8-SNAPSHOT</version>
         </dependency>
         <!-- JeroMQ Pure Java implementation of libzmq (https://github.com/zeromq/jeromq) -->
         <dependency>
@@ -305,299 +304,4 @@
             </plugin>
         </plugins>
     </build>
-</project>
-=======
-<?xml version="1.0" encoding="UTF-8"?>
-<project xmlns="http://maven.apache.org/POM/4.0.0" xmlns:xsi="http://www.w3.org/2001/XMLSchema-instance"
-    xsi:schemaLocation="http://maven.apache.org/POM/4.0.0 http://maven.apache.org/maven-v4_0_0.xsd">
-    <modelVersion>4.0.0</modelVersion>
-    <groupId>org.aksw.simba</groupId>
-    <artifactId>squirrel</artifactId>
-    <version>0.2-SNAPSHOT</version>
-    <packaging>jar</packaging>
-    <name>Squirrel</name>
-
-    <properties>
-        <project.build.sourceEncoding>UTF-8</project.build.sourceEncoding>
-        <maven.compiler.target>1.8</maven.compiler.target>
-        <maven.compiler.source>1.8</maven.compiler.source>
-        <slf4j-version>1.7.10</slf4j-version>
-    </properties>
-
-    <repositories>
-        <!-- Let's use a local repository for the local libraries of this 
-            project -->
-        <repository>
-            <id>local repository</id>
-            <url>file://${project.basedir}/repository</url>
-        </repository>
-        <repository>
-            <id>maven.aksw.internal</id>
-            <name>AKSW Internal Release Repository</name>
-            <url>http://maven.aksw.org/repository/internal/</url>
-        </repository>
-        <repository>
-            <id>maven.aksw.snapshots</id>
-            <name>University Leipzig, AKSW Maven2 Repository</name>
-            <url>http://maven.aksw.org/repository/snapshots</url>
-        </repository>
-    </repositories>
-
-    <dependencies>
-        <dependency>
-            <groupId>commons-cli</groupId>
-            <artifactId>commons-cli</artifactId>
-            <version>1.2</version>
-        </dependency>
-
-        <dependency>
-            <groupId>org.hobbit</groupId>
-            <artifactId>core</artifactId>
-            <version>1.0.8-SNAPSHOT</version>
-        </dependency>
-        <!-- JeroMQ Pure Java implementation of libzmq (https://github.com/zeromq/jeromq) -->
-        <dependency>
-            <groupId>org.zeromq</groupId>
-            <artifactId>jeromq</artifactId>
-            <version>0.3.4</version>
-        </dependency>
-        <!-- Java binding for 0MQ (http://www.zeromq.org) -->
-        <dependency>
-            <groupId>org.zeromq</groupId>
-            <artifactId>jzmq</artifactId>
-            <version>3.0.1</version>
-        </dependency>
-
-        <!-- crawler commons -->
-        <dependency>
-            <groupId>com.github.crawler-commons</groupId>
-            <artifactId>crawler-commons</artifactId>
-            <version>0.7-SNAPSHOT</version>
-        </dependency>
-
-        <!-- jena-sparql-api -->
-        <dependency>
-            <groupId>org.aksw.jena-sparql-api</groupId>
-            <artifactId>jena-sparql-api-core</artifactId>
-            <version>3.1.0-2-SNAPSHOT</version>
-        </dependency>
-
-        <!-- HTTP Requests -->
-        <dependency>
-            <groupId>org.apache.httpcomponents</groupId>
-            <artifactId>httpcore</artifactId>
-            <version>4.4</version>
-        </dependency>
-        <dependency>
-            <groupId>org.apache.httpcomponents</groupId>
-            <artifactId>httpclient</artifactId>
-            <version>4.4</version>
-        </dependency>
-        <!-- End HTTP Requests -->
-
-        <!-- Apache commons net for FTP -->
-        <dependency>
-            <groupId>commons-net</groupId>
-            <artifactId>commons-net</artifactId>
-            <version>3.6</version>
-        </dependency>
-
-        <!-- Zip archives -->
-        <dependency>
-            <groupId>net.lingala.zip4j</groupId>
-            <artifactId>zip4j</artifactId>
-            <version>1.3.2</version>
-        </dependency>
-        <!-- End Zip archives -->
-
-        <!-- HPPC Maps -->
-        <dependency>
-            <groupId>com.carrotsearch</groupId>
-            <artifactId>hppc</artifactId>
-            <version>0.5.3</version>
-        </dependency>
-
-        <!-- JSON processing -->
-        <dependency>
-            <groupId>org.json</groupId>
-            <artifactId>json</artifactId>
-            <version>20140107</version>
-        </dependency>
-        <!-- End JSON processing -->
-
-        <!-- RethinkDB client -->
-        <!-- https://mvnrepository.com/artifact/com.rethinkdb/rethinkdb-driver -->
-        <dependency>
-            <groupId>com.rethinkdb</groupId>
-            <artifactId>rethinkdb-driver</artifactId>
-            <version>2.3.3</version>
-        </dependency>
-        <!-- End RethinkDB client -->
-        
-        <!-- HSQLDB (used inside of workers to store URIs)-->
-        <dependency>
-            <groupId>org.hsqldb</groupId>
-            <artifactId>hsqldb</artifactId>
-            <version>2.3.2</version>
-        </dependency>
-        
-        <!-- We use the simpleframework to use local HTTP servers for our 
-            JUnit tests and test scenarios -->
-        <dependency>
-            <groupId>org.simpleframework</groupId>
-            <artifactId>simple</artifactId>
-            <version>5.1.6</version>
-        </dependency>
-        
-        <dependency>
-            <groupId>org.xerial.snappy</groupId>
-            <artifactId>snappy-java</artifactId>
-            <version>1.1.4</version>
-        </dependency>
-
-        <!-- ~~~~~~~~~~~~~~~~~~~ Testing ~~~~~~~~~~~~~~~~~~~~~~ -->
-        <!-- JUnit -->
-        <dependency>
-            <groupId>junit</groupId>
-            <artifactId>junit</artifactId>
-            <version>4.12</version>
-            <scope>test</scope>
-        </dependency>
-        <!-- ~~~~~~~~~~~~~~~~~~~ End Testing ~~~~~~~~~~~~~~~~~~~~~~ -->
-
-        <!-- ~~~~~~~~~~~~~~~~~~~ Logging ~~~~~~~~~~~~~~~~~~~~~~ -->
-        <!-- slf4j: Logging API -->
-        <dependency>
-            <groupId>org.slf4j</groupId>
-            <artifactId>slf4j-api</artifactId>
-            <version>${slf4j-version}</version>
-        </dependency>
-        <!-- log4j binding -->
-        <dependency>
-            <groupId>org.slf4j</groupId>
-            <artifactId>slf4j-log4j12</artifactId>
-            <version>${slf4j-version}</version>
-        </dependency>
-        <dependency>
-            <groupId>log4j</groupId>
-            <artifactId>apache-log4j-extras</artifactId>
-            <version>1.2.17</version>
-        </dependency>
-        <!-- make Logging with java.util.Logging possible -->
-        <dependency>
-            <groupId>org.slf4j</groupId>
-            <artifactId>jul-to-slf4j</artifactId>
-            <version>${slf4j-version}</version>
-        </dependency>
-        <!-- ~~~~~~~~~~~~~~~~~~~ End Logging ~~~~~~~~~~~~~~~~~~~~~~ -->
-    </dependencies>
-
-    <build>
-        <finalName>${project.artifactId}</finalName>
-        <plugins>
-            <plugin>
-                <groupId>org.apache.maven.plugins</groupId>
-                <artifactId>maven-compiler-plugin</artifactId>
-                <version>3.5.1</version>
-                <configuration>
-                    <source>${maven.compiler.source}</source>
-                    <target>${maven.compiler.target}</target>
-                </configuration>
-            </plugin>
-            <plugin>
-                <groupId>org.apache.maven.plugins</groupId>
-                <artifactId>maven-shade-plugin</artifactId>
-                <version>2.4.3</version>
-                <configuration>
-                    <!-- filter all the META-INF files of other artifacts -->
-                    <filters>
-                        <filter>
-                            <artifact>*:*</artifact>
-                            <excludes>
-                                <exclude>META-INF/*.SF</exclude>
-                                <exclude>META-INF/*.DSA</exclude>
-                                <exclude>META-INF/*.RSA</exclude>
-                            </excludes>
-                        </filter>
-                    </filters>
-                    <transformers>
-                        <transformer
-                            implementation="org.apache.maven.plugins.shade.resource.ManifestResourceTransformer">
-                            <manifestEntries>
-                                <X-Compile-Source-JDK>${maven.compile.source}</X-Compile-Source-JDK>
-                                <X-Compile-Target-JDK>${maven.compile.target}</X-Compile-Target-JDK>
-                            </manifestEntries>
-                        </transformer>
-                        <transformer
-                            implementation="org.apache.maven.plugins.shade.resource.ServicesResourceTransformer" />
-                    </transformers>
-                </configuration>
-                <executions>
-                    <execution>
-                        <phase>package</phase>
-                        <goals>
-                            <goal>shade</goal>
-                        </goals>
-                    </execution>
-                </executions>
-            </plugin>
-            <!-- Javadoc plugin for generating documentation -->
-            <plugin>
-                <groupId>org.apache.maven.plugins</groupId>
-                <artifactId>maven-javadoc-plugin</artifactId>
-                <version>2.10.1</version>
-                <configuration>
-                    <show>private</show>
-                    <nohelp>true</nohelp>
-                    <failOnError>false</failOnError>
-                </configuration>
-                <executions>
-                    <execution>
-                        <phase>package</phase>
-                        <goals>
-                            <goal>jar</goal>
-                        </goals>
-                    </execution>
-                </executions>
-            </plugin>
-            <!-- Source plugin for creating source file jar -->
-            <plugin>
-                <groupId>org.apache.maven.plugins</groupId>
-                <artifactId>maven-source-plugin</artifactId>
-                <version>2.2.1</version>
-                <executions>
-                    <execution>
-                        <phase>package</phase>
-                        <goals>
-                            <goal>jar</goal>
-                        </goals>
-                    </execution>
-                </executions>
-            </plugin>
-            <!-- License management plugin -->
-            <plugin>
-                <groupId>com.mycila</groupId>
-                <artifactId>license-maven-plugin</artifactId>
-                <version>2.11</version>
-                <configuration>
-                    <header>com/mycila/maven/plugin/license/templates/GPL-3.txt</header>
-                    <properties>
-                        <owner>Semantic Data Management Unit (InfAI)</owner>
-                        <email>ngonga@informatik.uni-leipzig.de</email>
-                    </properties>
-                    <excludes>
-                        <exclude>**/README</exclude>
-                        <exclude>**/LICENSE</exclude>
-                        <exclude>Makefile</exclude>
-                        <exclude>Dockerfile</exclude>
-                        <exclude>*.sh</exclude>
-                        <exclude>**/logstash.conf</exclude>
-                        <exclude>src/test/resources/**</exclude>
-                        <exclude>src/main/resources/**</exclude>
-                    </excludes>
-                </configuration>
-            </plugin>
-        </plugins>
-    </build>
-</project>
->>>>>>> 0c42f026
+</project>