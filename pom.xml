<?xml version="1.0" encoding="UTF-8"?>
<project xmlns="http://maven.apache.org/POM/4.0.0" xmlns:xsi="http://www.w3.org/2001/XMLSchema-instance"
    xsi:schemaLocation="http://maven.apache.org/POM/4.0.0 http://maven.apache.org/maven-v4_0_0.xsd">
    <modelVersion>4.0.0</modelVersion>
    <groupId>org.aksw.simba</groupId>
    <artifactId>squirrel</artifactId>
    <version>0.2-SNAPSHOT</version>
    <packaging>jar</packaging>
    <name>Squirrel</name>

    <properties>
        <project.build.sourceEncoding>UTF-8</project.build.sourceEncoding>
        <maven.compiler.target>1.8</maven.compiler.target>
        <maven.compiler.source>1.8</maven.compiler.source>
        <slf4j-version>1.7.10</slf4j-version>
    </properties>

    <repositories>
        <!-- Let's use a local repository for the local libraries of this
            project -->
        <repository>
            <id>local repository</id>
            <url>file://${project.basedir}/repository</url>
        </repository>
        <repository>
            <id>maven.aksw.internal</id>
            <name>AKSW Internal Release Repository</name>
            <url>http://maven.aksw.org/repository/internal/</url>
        </repository>
        <repository>
            <id>maven.aksw.snapshots</id>
            <name>University Leipzig, AKSW Maven2 Repository</name>
            <url>http://maven.aksw.org/repository/snapshots</url>
        </repository>
    </repositories>

    <dependencies>
        <dependency>
            <groupId>commons-cli</groupId>
            <artifactId>commons-cli</artifactId>
            <version>1.2</version>
        </dependency>

        <dependency>
            <groupId>org.hobbit</groupId>
            <artifactId>core</artifactId>
            <version>1.0.8-SNAPSHOT</version>
        </dependency>
        <!-- JeroMQ Pure Java implementation of libzmq (https://github.com/zeromq/jeromq) -->
        <dependency>
            <groupId>org.zeromq</groupId>
            <artifactId>jeromq</artifactId>
            <version>0.3.4</version>
        </dependency>
        <!-- Java binding for 0MQ (http://www.zeromq.org) -->
        <dependency>
            <groupId>org.zeromq</groupId>
            <artifactId>jzmq</artifactId>
            <version>3.0.1</version>
        </dependency>

        <!-- crawler commons -->
        <dependency>
            <groupId>com.github.crawler-commons</groupId>
            <artifactId>crawler-commons</artifactId>
            <version>0.7-SNAPSHOT</version>
        </dependency>

        <!-- jena-sparql-api -->
        <dependency>
            <groupId>org.aksw.jena-sparql-api</groupId>
            <artifactId>jena-sparql-api-core</artifactId>
            <version>3.1.0-2-SNAPSHOT</version>
        </dependency>

<<<<<<< HEAD
=======
        <!-- https://mvnrepository.com/artifact/org.apache.jena/jena-rdfconnection -->
        <dependency>
            <groupId>org.apache.jena</groupId>
            <artifactId>jena-rdfconnection</artifactId>
            <version>3.6.0</version>
        </dependency>


>>>>>>> 52d3fbfc
        <!-- HTTP Requests -->
        <dependency>
            <groupId>org.apache.httpcomponents</groupId>
            <artifactId>httpcore</artifactId>
            <version>4.4</version>
        </dependency>
        <dependency>
            <groupId>org.apache.httpcomponents</groupId>
            <artifactId>httpclient</artifactId>
            <version>4.4</version>
        </dependency>
        <!-- End HTTP Requests -->

        <!-- Apache commons net for FTP -->
        <dependency>
            <groupId>commons-net</groupId>
            <artifactId>commons-net</artifactId>
            <version>3.6</version>
        </dependency>

        <!-- Zip archives -->
        <dependency>
            <groupId>net.lingala.zip4j</groupId>
            <artifactId>zip4j</artifactId>
            <version>1.3.2</version>
        </dependency>
        <!-- End Zip archives -->

        <!-- HPPC Maps -->
        <dependency>
            <groupId>com.carrotsearch</groupId>
            <artifactId>hppc</artifactId>
            <version>0.5.3</version>
        </dependency>

        <!-- JSON processing -->
        <dependency>
            <groupId>org.json</groupId>
            <artifactId>json</artifactId>
            <version>20140107</version>
        </dependency>
        <!-- End JSON processing -->

        <!-- RethinkDB client -->
        <!-- https://mvnrepository.com/artifact/com.rethinkdb/rethinkdb-driver -->
        <dependency>
            <groupId>com.rethinkdb</groupId>
            <artifactId>rethinkdb-driver</artifactId>
            <version>2.3.3</version>
        </dependency>
        <!-- End RethinkDB client -->

<<<<<<< HEAD
        <!-- Rabbit MQ: client library -->
        <dependency>
            <groupId>com.rabbitmq</groupId>
            <artifactId>amqp-client</artifactId>
            <version>4.3.0</version>
        </dependency>

        <dependency>
            <groupId>org.aksw.simba.squirrel</groupId>
            <artifactId>SquirrelWebObject</artifactId>
            <version>0.4.0</version>
        </dependency>

=======
>>>>>>> 52d3fbfc
        <!-- HSQLDB (used inside of workers to store URIs)-->
        <dependency>
            <groupId>org.hsqldb</groupId>
            <artifactId>hsqldb</artifactId>
            <version>2.3.2</version>
        </dependency>

        <!-- We use the simpleframework to use local HTTP servers for our
            JUnit tests and test scenarios -->
        <dependency>
            <groupId>org.simpleframework</groupId>
            <artifactId>simple</artifactId>
            <version>5.1.6</version>
        </dependency>

        <dependency>
            <groupId>org.xerial.snappy</groupId>
            <artifactId>snappy-java</artifactId>
            <version>1.1.4</version>
        </dependency>

<<<<<<< HEAD

=======
>>>>>>> 52d3fbfc
        <!-- ~~~~~~~~~~~~~~~~~~~ Testing ~~~~~~~~~~~~~~~~~~~~~~ -->
        <!-- JUnit -->
        <dependency>
            <groupId>junit</groupId>
            <artifactId>junit</artifactId>
            <version>4.12</version>
            <scope>test</scope>
        </dependency>
        <!-- ~~~~~~~~~~~~~~~~~~~ End Testing ~~~~~~~~~~~~~~~~~~~~~~ -->

        <!-- ~~~~~~~~~~~~~~~~~~~ Logging ~~~~~~~~~~~~~~~~~~~~~~ -->
        <!-- slf4j: Logging API -->
        <dependency>
            <groupId>org.slf4j</groupId>
            <artifactId>slf4j-api</artifactId>
            <version>${slf4j-version}</version>
        </dependency>
        <!-- log4j binding -->
        <dependency>
            <groupId>org.slf4j</groupId>
            <artifactId>slf4j-log4j12</artifactId>
            <version>${slf4j-version}</version>
        </dependency>
        <dependency>
            <groupId>log4j</groupId>
            <artifactId>apache-log4j-extras</artifactId>
            <version>1.2.17</version>
        </dependency>
        <!-- make Logging with java.util.Logging possible -->
        <dependency>
            <groupId>org.slf4j</groupId>
            <artifactId>jul-to-slf4j</artifactId>
            <version>${slf4j-version}</version>
        </dependency>
        <!-- ~~~~~~~~~~~~~~~~~~~ End Logging ~~~~~~~~~~~~~~~~~~~~~~ -->
    </dependencies>

    <build>
        <finalName>${project.artifactId}</finalName>
        <plugins>
            <plugin>
                <groupId>org.apache.maven.plugins</groupId>
                <artifactId>maven-compiler-plugin</artifactId>
                <version>3.5.1</version>
                <configuration>
                    <source>${maven.compiler.source}</source>
                    <target>${maven.compiler.target}</target>
                </configuration>
            </plugin>
            <plugin>
                <groupId>org.apache.maven.plugins</groupId>
                <artifactId>maven-shade-plugin</artifactId>
                <version>2.4.3</version>
                <configuration>
                    <!-- filter all the META-INF files of other artifacts -->
                    <filters>
                        <filter>
                            <artifact>*:*</artifact>
                            <excludes>
                                <exclude>META-INF/*.SF</exclude>
                                <exclude>META-INF/*.DSA</exclude>
                                <exclude>META-INF/*.RSA</exclude>
                            </excludes>
                        </filter>
                    </filters>
                    <transformers>
                        <transformer
                            implementation="org.apache.maven.plugins.shade.resource.ManifestResourceTransformer">
                            <manifestEntries>
                                <X-Compile-Source-JDK>${maven.compile.source}</X-Compile-Source-JDK>
                                <X-Compile-Target-JDK>${maven.compile.target}</X-Compile-Target-JDK>
                            </manifestEntries>
                        </transformer>
                        <transformer
                            implementation="org.apache.maven.plugins.shade.resource.ServicesResourceTransformer" />
                    </transformers>
                </configuration>
                <executions>
                    <execution>
                        <phase>package</phase>
                        <goals>
                            <goal>shade</goal>
                        </goals>
                    </execution>
                </executions>
            </plugin>
            <!-- Javadoc plugin for generating documentation -->
            <plugin>
                <groupId>org.apache.maven.plugins</groupId>
                <artifactId>maven-javadoc-plugin</artifactId>
                <version>2.10.1</version>
                <configuration>
                    <show>private</show>
                    <nohelp>true</nohelp>
                    <failOnError>false</failOnError>
                </configuration>
                <executions>
                    <execution>
                        <phase>package</phase>
                        <goals>
                            <goal>jar</goal>
                        </goals>
                    </execution>
                </executions>
            </plugin>
            <!-- Source plugin for creating source file jar -->
            <plugin>
                <groupId>org.apache.maven.plugins</groupId>
                <artifactId>maven-source-plugin</artifactId>
                <version>2.2.1</version>
                <executions>
                    <execution>
                        <phase>package</phase>
                        <goals>
                            <goal>jar</goal>
                        </goals>
                    </execution>
                </executions>
            </plugin>
            <!-- License management plugin -->
            <plugin>
                <groupId>com.mycila</groupId>
                <artifactId>license-maven-plugin</artifactId>
                <version>2.11</version>
                <configuration>
                    <header>com/mycila/maven/plugin/license/templates/GPL-3.txt</header>
                    <properties>
                        <owner>Semantic Data Management Unit (InfAI)</owner>
                        <email>ngonga@informatik.uni-leipzig.de</email>
                    </properties>
                    <excludes>
                        <exclude>**/README</exclude>
                        <exclude>**/LICENSE</exclude>
                        <exclude>Makefile</exclude>
                        <exclude>Dockerfile</exclude>
                        <exclude>*.sh</exclude>
                        <exclude>**/logstash.conf</exclude>
                        <exclude>src/test/resources/**</exclude>
                        <exclude>src/main/resources/**</exclude>
                    </excludes>
                </configuration>
            </plugin>
        </plugins>
    </build>
</project><|MERGE_RESOLUTION|>--- conflicted
+++ resolved
@@ -73,8 +73,6 @@
             <version>3.1.0-2-SNAPSHOT</version>
         </dependency>
 
-<<<<<<< HEAD
-=======
         <!-- https://mvnrepository.com/artifact/org.apache.jena/jena-rdfconnection -->
         <dependency>
             <groupId>org.apache.jena</groupId>
@@ -83,7 +81,6 @@
         </dependency>
 
 
->>>>>>> 52d3fbfc
         <!-- HTTP Requests -->
         <dependency>
             <groupId>org.apache.httpcomponents</groupId>
@@ -136,7 +133,6 @@
         </dependency>
         <!-- End RethinkDB client -->
 
-<<<<<<< HEAD
         <!-- Rabbit MQ: client library -->
         <dependency>
             <groupId>com.rabbitmq</groupId>
@@ -150,8 +146,6 @@
             <version>0.4.0</version>
         </dependency>
 
-=======
->>>>>>> 52d3fbfc
         <!-- HSQLDB (used inside of workers to store URIs)-->
         <dependency>
             <groupId>org.hsqldb</groupId>
@@ -173,10 +167,7 @@
             <version>1.1.4</version>
         </dependency>
 
-<<<<<<< HEAD
-
-=======
->>>>>>> 52d3fbfc
+
         <!-- ~~~~~~~~~~~~~~~~~~~ Testing ~~~~~~~~~~~~~~~~~~~~~~ -->
         <!-- JUnit -->
         <dependency>
