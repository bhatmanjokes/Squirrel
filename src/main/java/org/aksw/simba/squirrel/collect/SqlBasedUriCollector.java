package org.aksw.simba.squirrel.collect;

import org.aksw.simba.squirrel.data.uri.CrawleableUri;
import org.aksw.simba.squirrel.data.uri.serialize.Serializer;
import org.aksw.simba.squirrel.iterators.SqlBasedIterator;
import org.apache.http.annotation.NotThreadSafe;
import org.apache.jena.graph.Node;
import org.apache.jena.graph.Triple;
import org.slf4j.Logger;
import org.slf4j.LoggerFactory;

import java.io.Closeable;
import java.io.IOException;
import java.net.URI;
import java.net.URISyntaxException;
import java.sql.*;
import java.util.Collections;
import java.util.HashMap;
import java.util.Iterator;
import java.util.Map;
import java.util.regex.Pattern;

/**
 * An implementation of the {@link UriCollector} interface that is backed by a
 * SQL database.
 *
 * @author Geralod Souza Junior (gsjunior@mail.uni-paderborn.de)
 * @author Michael R&ouml;der (michael.roeder@uni-paderborn.de)
 *
 * @NotThreadSafe because the prepared statement objects used internally are not
 *                stateless.
 */
@NotThreadSafe
public class SqlBasedUriCollector implements UriCollector, Closeable {

    private static final Logger LOGGER = LoggerFactory.getLogger(SqlBasedUriCollector.class);

    protected static final String COUNT_URIS_QUERY = "SELECT COUNT(*) FROM ";
    protected static final String CREATE_TABLE_QUERY = "CREATE TABLE ? (uri VARCHAR(255), serial INT, data BLOB, PRIMARY KEY(uri,serial));";
    protected static final String DROP_TABLE_QUERY = "DROP TABLE ";
    protected static final String INSERT_URI_QUERY_PART_1 = " INSERT INTO ";
    protected static final String INSERT_URI_QUERY_PART_2 = "(uri,serial,data) VALUES(?,?,?)";
    // protected static final String CLEAR_TABLE_QUERY = "DELETE FROM uris";
    private static final String SELECT_TABLE_QUERY = "SELECT * FROM ? OFFSET ? FETCH NEXT ? ROWS ONLY ";
    private static final String TABLE_NAME_KEY = "URI_COLLECTOR_TABLE_NAME";
    private static final int MAX_ALPHANUM_PART_OF_TABLE_NAME = 30;
    private static final int DEFAULT_BUFFER_SIZE = 30;
    private static final Pattern TABLE_NAME_GENERATE_REGEX = Pattern.compile("[^0-9a-zA-Z]*");

    public static SqlBasedUriCollector create(Serializer serializer) {
        return create(serializer, "foundUris");
    }

    public static SqlBasedUriCollector create(Serializer serializer, String dbPath) {
        SqlBasedUriCollector collector = null;
        try {
            Class.forName("org.hsqldb.jdbc.JDBCDriver");
        } catch (ClassNotFoundException e) {
            e.printStackTrace(System.out);
        }
        Statement s = null;
        try {
            Connection dbConnection = DriverManager.getConnection("jdbc:hsqldb:" + dbPath, "SA", "");
            // PreparedStatement createTableStmt =
            // dbConnection.prepareStatement(CREATE_TABLE_QUERY);
            // PreparedStatement dropTableStmt =
            // dbConnection.prepareStatement(DROP_TABLE_QUERY);
            // PreparedStatement insertStmt =
            // dbConnection.prepareStatement(INSERT_URI_QUERY);
            collector = new SqlBasedUriCollector(dbConnection,
                    /* createTableStmt, dropTableStmt, insertStmt, */ serializer);
        } catch (Exception e) {
            LOGGER.error("Error while creating a local database for storing the extracted URIs. Returning null.", e);
        } finally {
            try {
                if (s != null) {
                    s.close();
                }
            } catch (SQLException e) {
            }
        }
        return collector;
    }

    protected Connection dbConnection;
    protected Serializer serializer;
    protected int bufferSize = DEFAULT_BUFFER_SIZE;
    protected Map<String, UriTableStatus> knownUris = new HashMap<>();

    public SqlBasedUriCollector(Connection dbConnection, Serializer serializer) {
        this.dbConnection = dbConnection;
        this.serializer = serializer;
    }

    @Override
    public void openSinkForUri(CrawleableUri uri) {
        String tableName = getTableName(uri);
        try {
            dbConnection.createStatement().executeUpdate(CREATE_TABLE_QUERY.replaceAll("\\?", tableName));
            dbConnection.commit();
            UriTableStatus table = UriTableStatus.create(tableName, dbConnection, bufferSize);
            // PreparedStatement ps = dbConnection.prepareStatement(CREATE_TABLE_QUERY);
            knownUris.put(uri.getUri().toString(), table);
        } catch (Exception e) {
            LOGGER.info("Couldn't create table for URI \"" + uri.getUri() + "\". ", e);
        }
    }

    @Override
    public Iterator<byte[]> getUris(CrawleableUri uri) {
<<<<<<< HEAD
        try {

            String tableName = getTableName(uri);
            Statement s = dbConnection.createStatement();
            ResultSet trs = s.executeQuery(COUNT_URIS_QUERY.replaceAll("\\?", tableName));
            int total = 0;
            // gets the total lines
            while (trs.next()) {
                total = trs.getInt(1);
            }
            if (total != 0) {
                PreparedStatement ps = dbConnection.prepareStatement(SELECT_TABLE_QUERY.replaceFirst("\\?", tableName));
                return new SqlBasedIterator(ps, total, SELECT_TABLE_QUERY.replaceFirst("\\?", tableName));
=======
        String uriString = uri.getUri().toString();
        if (knownUris.containsKey(uriString)) {
            UriTableStatus table = knownUris.get(uriString);
            synchronized (table) {
                try {
                    String tableName = table.getTableName();
                    // Make sure everything has been committed
                    table.commitPendingChanges();
                    Statement s = dbConnection.createStatement();
                    ResultSet trs = s.executeQuery(COUNT_URIS_QUERY + tableName);
                    int total = 0;
                    // gets the total lines
                    while (trs.next()) {
                        total = trs.getInt(1);
                    }
                    if (total != 0) {
                        PreparedStatement ps = dbConnection
                            .prepareStatement(SELECT_TABLE_QUERY.replaceFirst("\\?", tableName));
                        return new SqlBasedIterator(ps, total, SELECT_TABLE_QUERY.replaceFirst("\\?", tableName));
                    }
                } catch (SQLException e) {
                    LOGGER.error("Exception while querying URIs from database({}). Returning empty Iterator.",
                        e.getMessage());
                }
>>>>>>> f5bb9d85
            }
        } else {
            LOGGER.error("Got an unknown URI \"{}\". Returning empty Iterator.", uri.getUri().toString());
        }
        return Collections.emptyIterator();
    }

    @Override
    public void addTriple(CrawleableUri uri, Triple triple) {
        addUri(uri, triple.getSubject());
        addUri(uri, triple.getPredicate());
        addUri(uri, triple.getObject());
    }

    protected void addUri(CrawleableUri uri, Node node) {
        if (node.isURI()) {
            try {
                addNewUri(uri, new CrawleableUri(new URI(node.getURI())));
            } catch (URISyntaxException e) {
                LOGGER.error("Couldn't process extracted URI. It will be ignored.", e);
            }
        }
    }

    @Override
    public void addNewUri(CrawleableUri uri, CrawleableUri newUri) {
        String uriString = uri.getUri().toString();
        if (knownUris.containsKey(uriString)) {
            UriTableStatus table = knownUris.get(uriString);
            synchronized (table) {
                try {
                    table.addUri(uriString, serializer.serialize(newUri));
                } catch (IOException e) {
                    LOGGER.error("Couldn't serialize URI \"" + newUri.getUri() + "\". It will be ignored.", e);
                } catch (Exception e) {
                    LOGGER.error("Couldn't add URI \"" + newUri.getUri() + "\". It will be ignored.", e);
                }
            }
        } else {
            LOGGER.error("Got an unknown URI \"{}\". It will be ignored.", uri.getUri().toString());
        }
    }

    @Override
    public void closeSinkForUri(CrawleableUri uri) {
        String uriString = uri.getUri().toString();
        if (knownUris.containsKey(uriString)) {
            UriTableStatus table = knownUris.remove(uriString);
            synchronized (table) {
                try {
                    dbConnection.createStatement().executeUpdate(DROP_TABLE_QUERY + getTableName(uri));
                    dbConnection.commit();
                } catch (SQLException e) {
                    LOGGER.warn("Couldn't drop table of URI \"" + uri + "\". It will be ignored.", e);
                }
            }
        } else {
            LOGGER.info("Should close \"{}\" but it is not known. It will be ignored.", uri.getUri().toString());
        }
    }

    @Override
    public void close() throws IOException {
        // It might be necessary to go through the list of known URIs and close all of
        // the remaining URIs
        try {
            dbConnection.close();
        } catch (SQLException e) {
        }
    }

    /**
     * Retrieves the URIs table name from its properties or generates a new table
     * name and adds it to the URI (using the {@value #TABLE_NAME_KEY} property).
     *
     * @param uri
     *            the URI for which a table name is needed.
     * @return the table name of the URI
     */
    protected static String getTableName(CrawleableUri uri) {
        if (uri.getData().containsKey(TABLE_NAME_KEY)) {
            return (String) uri.getData().get(TABLE_NAME_KEY);
        } else {
            String tableName = generateTableName(uri.getUri().toString());
            uri.addData(TABLE_NAME_KEY, tableName);
            return tableName;
        }
    }

    /**
     * Generates a table name based on the given URI. Only alphanumeric characters
     * of the URI are kept. If the URI exceeds the length of
     * {@link #MAX_ALPHANUM_PART_OF_TABLE_NAME}={@value #MAX_ALPHANUM_PART_OF_TABLE_NAME}
     * the exceeding part is cut off. After that the hash value of the original URI
     * is appended.
     *
     * @param uri
     *            the URI for which a table name has to be generated
     * @return the table name of the URI
     */
    protected static String generateTableName(String uri) {
        String[] parts = TABLE_NAME_GENERATE_REGEX.split(uri);
        int pos = 0;
        StringBuilder builder = new StringBuilder();
        // Collect the alphanumeric parts of the URI
        while ((pos < parts.length) && (builder.length() < MAX_ALPHANUM_PART_OF_TABLE_NAME)) {
            // If the first character that would be added to the builder is a digit
            if ((builder.length() == 0) && (parts[pos].length() > 0) && Character.isDigit(parts[pos].charAt(0))) {
                // add a character in front of it
                builder.append('A');
            }
            builder.append(parts[pos]);
            ++pos;
        }
        // If the given String did not contain any useful characters, add at least a
        // single character before adding the hash
        if (builder.length() == 0) {
            builder.append('A');
        }

        // If we exceeded the maximum length of the alphanumeric part, delete the last
        // characters
        if (builder.length() > MAX_ALPHANUM_PART_OF_TABLE_NAME) {
            builder.delete(MAX_ALPHANUM_PART_OF_TABLE_NAME, builder.length());
        }
        // Append the hash code of the original URI
        int hashCode = uri.hashCode();
        builder.append(hashCode < 0 ? -hashCode : hashCode);
        return builder.toString();
    }

    protected static class UriTableStatus {
        private final String tableName;
        private final PreparedStatement insertStmt;
        private final Map<String, byte[]> buffer;
        private final int bufferSize;

        public static UriTableStatus create(String tableName, Connection dbConnection, int bufferSize)
                throws SQLException {
            StringBuilder builder = new StringBuilder();
            builder.append(INSERT_URI_QUERY_PART_1);
            builder.append(tableName);
            builder.append(INSERT_URI_QUERY_PART_2);
            return new UriTableStatus(tableName, dbConnection.prepareStatement(builder.toString()), bufferSize);
        }

        public UriTableStatus(String tableName, PreparedStatement insertStmt, int bufferSize) {
            this.tableName = tableName;
            this.insertStmt = insertStmt;
            buffer = new HashMap<>(2 * bufferSize);
            this.bufferSize = bufferSize;

        }

<<<<<<< HEAD
        public void addUri(String newUri, byte[] uri) {

=======
        public void addUri(String uri, byte[] serializedUri) {
>>>>>>> f5bb9d85
            synchronized (buffer) {
                buffer.put(uri, serializedUri);
                if (buffer.size() >= bufferSize) {
                    execute_unsecured();
                }
            }
        }

        public void commitPendingChanges() {
            synchronized (buffer) {
                execute_unsecured();
            }
        }

<<<<<<< HEAD
        private void execute_unsecured(String newUri) {
            try {
                insertStmt.setString(1, newUri);
                for (byte[] data : buffer) {
                    insertStmt.setInt(2, data.hashCode());
                    insertStmt.setBytes(3, data);
=======
        private void execute_unsecured() {
            try {
                for (String uri : buffer.keySet()) {
                    insertStmt.setString(1, uri);
                    insertStmt.setInt(2, uri.hashCode());
                    insertStmt.setBytes(3, buffer.get(uri));
>>>>>>> f5bb9d85
                    insertStmt.addBatch();
                }
            } catch (Exception e) {
                LOGGER.error("Error while creating insert statement for URI. It will be ignored.", e);
            }
            try {
                insertStmt.executeBatch();
                insertStmt.getConnection().commit();
<<<<<<< HEAD
                clearBuffer();
=======
>>>>>>> f5bb9d85
            } catch (BatchUpdateException e) {
                LOGGER.error("URI already exists in the table. It will be ignored.", e);
            } catch (Exception e) {
                LOGGER.error("Error while inserting a batch of URIs. They will be ignored.", e);
            }
            buffer.clear();
        }

        public String getTableName() {
            return tableName;
        }
    }

}<|MERGE_RESOLUTION|>--- conflicted
+++ resolved
@@ -108,21 +108,6 @@
 
     @Override
     public Iterator<byte[]> getUris(CrawleableUri uri) {
-<<<<<<< HEAD
-        try {
-
-            String tableName = getTableName(uri);
-            Statement s = dbConnection.createStatement();
-            ResultSet trs = s.executeQuery(COUNT_URIS_QUERY.replaceAll("\\?", tableName));
-            int total = 0;
-            // gets the total lines
-            while (trs.next()) {
-                total = trs.getInt(1);
-            }
-            if (total != 0) {
-                PreparedStatement ps = dbConnection.prepareStatement(SELECT_TABLE_QUERY.replaceFirst("\\?", tableName));
-                return new SqlBasedIterator(ps, total, SELECT_TABLE_QUERY.replaceFirst("\\?", tableName));
-=======
         String uriString = uri.getUri().toString();
         if (knownUris.containsKey(uriString)) {
             UriTableStatus table = knownUris.get(uriString);
@@ -147,7 +132,6 @@
                     LOGGER.error("Exception while querying URIs from database({}). Returning empty Iterator.",
                         e.getMessage());
                 }
->>>>>>> f5bb9d85
             }
         } else {
             LOGGER.error("Got an unknown URI \"{}\". Returning empty Iterator.", uri.getUri().toString());
@@ -302,12 +286,7 @@
 
         }
 
-<<<<<<< HEAD
-        public void addUri(String newUri, byte[] uri) {
-
-=======
         public void addUri(String uri, byte[] serializedUri) {
->>>>>>> f5bb9d85
             synchronized (buffer) {
                 buffer.put(uri, serializedUri);
                 if (buffer.size() >= bufferSize) {
@@ -322,21 +301,12 @@
             }
         }
 
-<<<<<<< HEAD
-        private void execute_unsecured(String newUri) {
-            try {
-                insertStmt.setString(1, newUri);
-                for (byte[] data : buffer) {
-                    insertStmt.setInt(2, data.hashCode());
-                    insertStmt.setBytes(3, data);
-=======
         private void execute_unsecured() {
             try {
                 for (String uri : buffer.keySet()) {
                     insertStmt.setString(1, uri);
                     insertStmt.setInt(2, uri.hashCode());
                     insertStmt.setBytes(3, buffer.get(uri));
->>>>>>> f5bb9d85
                     insertStmt.addBatch();
                 }
             } catch (Exception e) {
@@ -345,10 +315,6 @@
             try {
                 insertStmt.executeBatch();
                 insertStmt.getConnection().commit();
-<<<<<<< HEAD
-                clearBuffer();
-=======
->>>>>>> f5bb9d85
             } catch (BatchUpdateException e) {
                 LOGGER.error("URI already exists in the table. It will be ignored.", e);
             } catch (Exception e) {
