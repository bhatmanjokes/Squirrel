package org.aksw.simba.squirrel.components;

import java.io.File;
import java.io.IOException;
import java.util.Arrays;
import java.util.List;
import java.util.Map;

import org.aksw.simba.squirrel.collect.SqlBasedUriCollector;
import org.aksw.simba.squirrel.collect.UriCollector;
import org.aksw.simba.squirrel.data.uri.CrawleableUri;
import org.aksw.simba.squirrel.data.uri.serialize.Serializer;
import org.aksw.simba.squirrel.data.uri.serialize.java.GzipJavaUriSerializer;
import org.aksw.simba.squirrel.frontier.Frontier;
import org.aksw.simba.squirrel.rabbit.msgs.CrawlingResult;
import org.aksw.simba.squirrel.rabbit.msgs.UriSet;
import org.aksw.simba.squirrel.rabbit.msgs.UriSetRequest;
import org.aksw.simba.squirrel.robots.RobotsManagerImpl;
import org.aksw.simba.squirrel.sink.Sink;
import org.aksw.simba.squirrel.sink.impl.file.FileBasedSink;
import org.aksw.simba.squirrel.worker.Worker;
import org.aksw.simba.squirrel.worker.impl.WorkerImpl;
import org.apache.commons.io.IOUtils;
import org.hobbit.core.components.AbstractComponent;
import org.hobbit.core.rabbit.DataSender;
import org.hobbit.core.rabbit.DataSenderImpl;
import org.hobbit.core.rabbit.RabbitRpcClient;
import org.slf4j.Logger;
import org.slf4j.LoggerFactory;

import crawlercommons.fetcher.http.SimpleHttpFetcher;
import crawlercommons.fetcher.http.UserAgent;

public class WorkerComponent extends AbstractComponent implements Frontier {

    private static final Logger LOGGER = LoggerFactory.getLogger(WorkerComponent.class);

    private static final String OUTPUT_FOLDER_KEY = "OUTPUT_FOLDER";

    private Worker worker;
    private DataSender sender;
    private RabbitRpcClient client;
    private byte[] uriSetRequest;
    private Serializer serializer;

    @Override
    public void init() throws Exception {
        super.init();
        Map<String, String> env = System.getenv();
        String outputFolder = null;
        if (env.containsKey(OUTPUT_FOLDER_KEY)) {
            outputFolder = env.get(OUTPUT_FOLDER_KEY);
        } else {
            String msg = "Couldn't get " + OUTPUT_FOLDER_KEY + " from the environment.";
            throw new Exception(msg);
        }

        sender = DataSenderImpl.builder().queue(outgoingDataQueuefactory, FrontierComponent.FRONTIER_QUEUE_NAME)
                .build();
        client = RabbitRpcClient.create(outgoingDataQueuefactory.getConnection(),
                FrontierComponent.FRONTIER_QUEUE_NAME);

        serializer = new GzipJavaUriSerializer();
        uriSetRequest = serializer.serialize(new UriSetRequest());
<<<<<<< HEAD
=======
        UriCollector collector = SqlBasedUriCollector.create(serializer);
>>>>>>> 35eea9db

        Sink sink = new FileBasedSink(new File(outputFolder), true);
        worker = new WorkerImpl(this, sink, new RobotsManagerImpl(new SimpleHttpFetcher(new UserAgent("Test", "", ""))),
                serializer, collector, 2000, outputFolder + File.separator + "log");
        LOGGER.info("Worker initialized.");
    }

    @Override
    public void run() throws Exception {
        worker.run();
    }

    @Override
    public void close() throws IOException {
        IOUtils.closeQuietly(sender);
        IOUtils.closeQuietly(client);
        super.close();
    }

    @Override
    public List<CrawleableUri> getNextUris() {
        UriSet set = null;
        try {
            byte[] response = client.request(uriSetRequest);
            if (response != null) {
                set = (UriSet) serializer.deserialize(response);
            }
        } catch (IOException e) {
            LOGGER.error("Error while requesting the next set of URIs.", e);
        }
        if ((set == null) || (set.uris == null) || (set.uris.size() == 0)) {
            return null;
        } else {
            return set.uris;
        }
    }

    @Override
    public void addNewUri(CrawleableUri uri) {
        addNewUris(Arrays.asList(uri));
    }

    @Override
    public void addNewUris(List<CrawleableUri> uris) {
        try {
            sender.sendData(serializer.serialize(new UriSet(uris)));
        } catch (Exception e) {
            LOGGER.error("Exception while sending URIs to the frontier.", e);
        }
    }

    @Override
    public void crawlingDone(List<CrawleableUri> crawledUris, List<CrawleableUri> newUris) {
        try {
            sender.sendData(serializer.serialize(new CrawlingResult(crawledUris, newUris)));
        } catch (Exception e) {
            LOGGER.error("Exception while sending crawl result to the frontier.", e);
        }
    }

    @Override
    public int getNumberOfPendingUris() {
        return 0;
    }

}<|MERGE_RESOLUTION|>--- conflicted
+++ resolved
@@ -62,10 +62,7 @@
 
         serializer = new GzipJavaUriSerializer();
         uriSetRequest = serializer.serialize(new UriSetRequest());
-<<<<<<< HEAD
-=======
         UriCollector collector = SqlBasedUriCollector.create(serializer);
->>>>>>> 35eea9db
 
         Sink sink = new FileBasedSink(new File(outputFolder), true);
         worker = new WorkerImpl(this, sink, new RobotsManagerImpl(new SimpleHttpFetcher(new UserAgent("Test", "", ""))),
