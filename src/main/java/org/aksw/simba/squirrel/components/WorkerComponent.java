package org.aksw.simba.squirrel.components;

import java.io.IOException;
import java.util.Arrays;
import java.util.List;

import org.aksw.simba.squirrel.data.uri.CrawleableUri;
import org.aksw.simba.squirrel.data.uri.serialize.Serializer;
import org.aksw.simba.squirrel.frontier.Frontier;
import org.aksw.simba.squirrel.rabbit.msgs.CrawlingResult;
import org.aksw.simba.squirrel.rabbit.msgs.UriSet;
import org.aksw.simba.squirrel.rabbit.msgs.UriSetRequest;
import org.aksw.simba.squirrel.worker.Worker;
import org.apache.commons.io.IOUtils;
import org.hobbit.core.components.AbstractComponent;
import org.hobbit.core.rabbit.DataSender;
import org.hobbit.core.rabbit.RabbitRpcClient;
import org.slf4j.Logger;
import org.slf4j.LoggerFactory;
import org.springframework.beans.factory.annotation.Autowired;
import org.springframework.beans.factory.annotation.Qualifier;
import org.springframework.stereotype.Component;

@Component
@Qualifier("workerComponent")
public class WorkerComponent extends AbstractComponent implements Frontier {

    private static final Logger LOGGER = LoggerFactory.getLogger(WorkerComponent.class);

    @Qualifier("workerBean")
    @Autowired
    private Worker worker;
    @Qualifier("sender")
    @Autowired
    private DataSender sender;
    @Qualifier("client")
    @Autowired
    private RabbitRpcClient client;
    private byte[] uriSetRequest;
    @Qualifier("serializerBean")
    @Autowired
    private Serializer serializer;

    @Override
    public void init() throws Exception {
        

        uriSetRequest = serializer.serialize(new UriSetRequest());
<<<<<<< HEAD
        UriCollector collector = SqlBasedUriCollector.create(serializer);

        Sink sink = new FileBasedSink(new File(outputFolder), false);
        worker = new WorkerImpl(this, sink, robotsmanager, serializer, collector, 2000,
                outputFolder + File.separator + "log");
=======
        
>>>>>>> 21564bee
        LOGGER.info("Worker initialized.");
        
    }

    @Override
    public void run() throws Exception {
        worker.run();
    }

    @Override
    public void close() throws IOException {
        IOUtils.closeQuietly(sender);
        IOUtils.closeQuietly(client);
        super.close();
    }

    @Override
    public List<CrawleableUri> getNextUris() {
        UriSet set = null;
        try {
            byte[] response = client.request(uriSetRequest);
            if (response != null) {
                set = (UriSet) serializer.deserialize(response);
            }
        } catch (IOException e) {
            LOGGER.error("Error while requesting the next set of URIs.", e);
        }
        if ((set == null) || (set.uris == null) || (set.uris.size() == 0)) {
            return null;
        } else {
            return set.uris;
        }
    }

    @Override
    public void addNewUri(CrawleableUri uri) {
        addNewUris(Arrays.asList(uri));
    }

    @Override
    public void addNewUris(List<CrawleableUri> uris) {
    	
        try {
            sender.sendData(serializer.serialize(new UriSet(uris)));
        } catch (Exception e) {
            LOGGER.error("Exception while sending URIs to the frontier.", e);
        }
    }


    @Override
    public void crawlingDone(List<CrawleableUri> crawledUris, List<CrawleableUri> newUris) {
        try {
            sender.sendData(serializer.serialize(new CrawlingResult(crawledUris, newUris)));
        } catch (Exception e) {
            LOGGER.error("Exception while sending crawl result to the frontier.", e);
        }
    }

    @Override
    public int getNumberOfPendingUris() {
        return 0;
    }
}<|MERGE_RESOLUTION|>--- conflicted
+++ resolved
@@ -43,20 +43,8 @@
 
     @Override
     public void init() throws Exception {
-        
-
         uriSetRequest = serializer.serialize(new UriSetRequest());
-<<<<<<< HEAD
-        UriCollector collector = SqlBasedUriCollector.create(serializer);
-
-        Sink sink = new FileBasedSink(new File(outputFolder), false);
-        worker = new WorkerImpl(this, sink, robotsmanager, serializer, collector, 2000,
-                outputFolder + File.separator + "log");
-=======
-        
->>>>>>> 21564bee
         LOGGER.info("Worker initialized.");
-        
     }
 
     @Override
