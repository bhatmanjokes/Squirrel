package org.aksw.simba.squirrel.fetcher.ftp;

import java.io.File;
import java.io.FileOutputStream;
import java.io.IOException;
import java.io.OutputStream;
import java.util.Arrays;
import java.util.HashSet;
import java.util.Set;

import org.aksw.simba.squirrel.data.uri.CrawleableUri;
import org.aksw.simba.squirrel.fetcher.Fetcher;
import org.aksw.simba.squirrel.fetcher.dump.DumpFetcher;
import org.apache.commons.io.FileUtils;
import org.apache.commons.io.IOUtils;
import org.apache.commons.net.ftp.FTPClient;
import org.apache.commons.net.ftp.FTPReply;
import org.slf4j.Logger;
import org.slf4j.LoggerFactory;

/**
 * TODO Update this class by removing its dependency regarding the deprecated
 * {@link DumpFetcher} class.
 *
 * @author Michael R&ouml;der (michael.roeder@uni-paderborn.de)
 *
 */
public class FTPFetcher implements Fetcher {

    private static final Logger LOGGER = LoggerFactory.getLogger(FTPFetcher.class);

    protected static final Set<String> ACCEPTED_SCHEMES = new HashSet<String>(Arrays.asList("ftp", "ftps"));

    protected File dataDirectory = FileUtils.getTempDirectory();

    @Override
    public File fetch(CrawleableUri uri) {
        // Check whether this fetcher can handle the given URI
        if ((uri == null) || (uri.getUri() == null) || (!ACCEPTED_SCHEMES.contains(uri.getUri().getScheme()))) {
            return null;
        }
        // create temporary file
        File dataFile = null;
        try {
            dataFile = File.createTempFile("fetched_", "", dataDirectory);
        } catch (IOException e) {
            LOGGER.error("Couldn't create temporary file for storing fetched data. Returning null.", e);
            return null;
        }
        return requestData(uri, dataFile);
    }

    private File requestData(CrawleableUri uri, File dataFile) {
        // Download file to temp folder
        FTPClient client = new FTPClient();
        OutputStream output = null;
        try {
            client.connect(uri.getIpAddress());
            if (!FTPReply.isPositiveCompletion(client.getReplyCode())) {
                client.disconnect();
                LOGGER.error("FTP server refused connection ({}). Returning null.", client.getReplyString());
                return null;
            }

            client.enterLocalPassiveMode();
            output = new FileOutputStream(dataFile);
            if (!client.retrieveFile(uri.getUri().getPath(), output)) {
                LOGGER.error("Downloading {} was not succesful. Returning null.", uri.getUri().toString());
            }
        } catch (Exception e) {
            LOGGER.error("Exception while trying to download (" + uri.getUri().toString() + "). Returning null.", e);
            return null;
        } finally {
            IOUtils.closeQuietly(output);
            try {
                client.logout();
                client.disconnect();
            } catch (IOException e) {
            }
        }
        return dataFile;
    }

    @Override
<<<<<<< HEAD
    public void close() throws IOException {
=======
    public void close() {
>>>>>>> 16e331e4
        // nothing to do
    }

}<|MERGE_RESOLUTION|>--- conflicted
+++ resolved
@@ -82,11 +82,7 @@
     }
 
     @Override
-<<<<<<< HEAD
-    public void close() throws IOException {
-=======
     public void close() {
->>>>>>> 16e331e4
         // nothing to do
     }
 
