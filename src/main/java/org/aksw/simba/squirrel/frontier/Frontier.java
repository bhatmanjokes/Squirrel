--- conflicted
+++ resolved
@@ -58,11 +58,7 @@
      * @param newUris
      *            the URIs that should be added to the {@link Frontier}
      */
-<<<<<<< HEAD
-    public void crawlingDone(List<UriTimestampPair> crawledUris, List<CrawleableUri> newUris);
-=======
-    void crawlingDone(List<CrawleableUri> crawledUris, List<CrawleableUri> newUris);
->>>>>>> b4fcc418
+    void crawlingDone(List<UriTimestampPair> crawledUris, List<CrawleableUri> newUris);
 
     /**
      * (optional) Returns the number of URIs that have been requested from the
