--- conflicted
+++ resolved
@@ -176,13 +176,11 @@
     public void addNewUri(CrawleableUri uri) {
         // After knownUriFilter uri should be classified according to
         // UriProcessor
-<<<<<<< HEAD
+
     	
     	boolean addErrorCheck = true;
     	
-=======
-
->>>>>>> 4ed0cd21
+
         if (knownUriFilter.isUriGood(uri) && schemeUriFilter.isUriGood(uri)) {
             // Make sure that the IP is known
             try {
@@ -191,7 +189,7 @@
                 LOGGER.error("Could not recognize IP for {}, unknown host", uri.getUri());
             }
             if (uri.getIpAddress() != null) {
-<<<<<<< HEAD
+
             	while(addErrorCheck) {
 	            	try {
 	            		queue.addUri(this.uriProcessor.recognizeUriType(uri));
@@ -200,10 +198,7 @@
 	            		LOGGER.warn(e.getMessage());
 	            	}
             	}
-=======
-                queue.addUri(this.uriProcessor.recognizeUriType(uri));
-
->>>>>>> 4ed0cd21
+
             } else {
                 LOGGER.error("Couldn't determine the Inet address of \"{}\". It will be ignored.", uri.getUri());
             }
