<<<<<<< HEAD
package org.aksw.simba.squirrel.queue;

import com.rethinkdb.RethinkDB;
import com.rethinkdb.model.MapObject;
import com.rethinkdb.net.Cursor;
import org.aksw.simba.squirrel.data.uri.CrawleableUri;
import org.aksw.simba.squirrel.data.uri.UriType;
import org.aksw.simba.squirrel.data.uri.UriUtils;
import org.aksw.simba.squirrel.model.RDBConnector;
import org.slf4j.Logger;
import org.slf4j.LoggerFactory;

import java.net.InetAddress;
import java.net.URI;
import java.net.UnknownHostException;
import java.util.*;

@SuppressWarnings("rawtypes")
public class RDBQueue extends AbstractIpAddressBasedQueue {
    private static final Logger LOGGER = LoggerFactory.getLogger(RDBQueue.class);

    protected RDBConnector connector;
    private RethinkDB r = RethinkDB.r;

    public void open() {
        this.connector.open();
        try {
            r.dbCreate("squirrel").run(this.connector.connection);
        } catch (Exception e) {
            LOGGER.debug(e.toString());
        }
        r.db("squirrel").tableCreate("queue").run(this.connector.connection);
        r.db("squirrel").table("queue").indexCreate("ipAddressType",
                row -> r.array(row.g("ipAddress"), row.g("type"))).run(this.connector.connection);
        r.db("squirrel").table("queue").indexWait("ipAddressType").run(this.connector.connection);
    }

    public void close() {
        r.db("squirrel").tableDrop("queue").run(this.connector.connection);
        this.connector.close();
    }

    public RDBQueue(String hostname, Integer port) {
        connector = new RDBConnector(hostname, port);
    }

    @Override
    protected void addToQueue(CrawleableUri uri) {
        List ipAddressTypeKey = convertCrawleableUriToIpAddressTypeKey(uri);
        Boolean queueContainsKey = containsKey(ipAddressTypeKey);
        // if URI exists update the uris list
        if(queueContainsKey) {
            LOGGER.debug("TypeKey is in the queue already");
            insertExistingUriTypePair(ipAddressTypeKey, uri);
        } else {
            LOGGER.debug("TypeKey is not in the queue, creating a new one");
            insertNewUriTypePair(uri);
        }
    }

    private void insertExistingUriTypePair(List ipAddressTypeKey, CrawleableUri uri) {
        r.db("squirrel")
                .table("queue")
                .getAll(ipAddressTypeKey)
                .optArg("index", "ipAddressType")
                .update(queueItem -> r.hashMap("uris", queueItem.g("uris").append(uri.getUri().toString())))
                .run(connector.connection);
        LOGGER.debug("Inserted existing UriTypePair");
    }

    private void insertNewUriTypePair(CrawleableUri uri) {
        r.db("squirrel")
                .table("queue")
                .insert(convertURItoRDBQueue(uri))
                .run(connector.connection);
        LOGGER.debug("Inserted new UriTypePair");
    }

    private MapObject convertURItoRDBQueue(CrawleableUri uri) {
        InetAddress ipAddress = uri.getIpAddress();
        URI uriPath = uri.getUri();
        UriType uriType = uri.getType();
        return r.hashMap("uris", r.array(uriPath.toString()))
                .with("ipAddress", ipAddress.getHostAddress())
                .with("type", uriType.toString());
    }

    @Override
    protected Iterator<IpUriTypePair> getIterator() {
        Cursor cursor = r.db("squirrel")
                .table("queue")
                .orderBy()
                .optArg("index", "ipAddressType")
                .run(connector.connection);
        Iterator<IpUriTypePair> ipUriTypePairIterator = new Iterator<IpUriTypePair>() {
            @Override
            public boolean hasNext() {
                return cursor.hasNext();
            }

            @Override
            public IpUriTypePair next() {
                HashMap map = (HashMap) cursor.next();
                try {
                    InetAddress ipAddress = InetAddress.getByName(map.get("ipAddress").toString().substring(1));
                    UriType uriType = UriType.valueOf(map.get("type").toString());
                    IpUriTypePair pair = new IpUriTypePair(ipAddress, uriType);
                    return pair;
                } catch (UnknownHostException e) {
                    e.printStackTrace();
                }
                return null;
            }
        };
        return ipUriTypePairIterator;
    }

    @Override
    protected List<CrawleableUri> getUris(IpUriTypePair pair) {
        List<CrawleableUri> uris = null;

        List ipAddressTypeKey = convertIpAddressTypeToList(pair.ip.getHostAddress(), pair.type.toString());
        Cursor cursor = r.db("squirrel")
                .table("queue")
                .getAll(ipAddressTypeKey)
                .optArg("index", "ipAddressType")
                .run(connector.connection);

        if (cursor.hasNext()) {
            //remove all URIs for the pair
            HashMap result = (HashMap) cursor.next();
            ArrayList uriStringList = (ArrayList) result.get("uris");
            LOGGER.debug("query result {}",result.toString());
            UriType type = UriType.valueOf(result.get("type").toString());
            uris = UriUtils.createCrawleableUriList(uriStringList, type);
            //remove from the queue
            r.db("squirrel")
                    .table("queue")
                    .getAll(ipAddressTypeKey)
                    .optArg("index", "ipAddressType")
                    .delete()
                    .run(connector.connection);
        }
        // return the URIs
        return uris;
    }

    private Boolean containsKey(List ipAddressTypeKey) {
        Cursor cursor = r.db("squirrel")
                .table("queue")
                .getAll(ipAddressTypeKey)
                .optArg("index", "ipAddressType")
                .run(connector.connection);
        if(cursor.hasNext()) {
            cursor.close();
            return true;
        } else {
            cursor.close();
            return false;
        }
    }

    private List convertCrawleableUriToIpAddressTypeKey(CrawleableUri uri) {
        return convertIpAddressTypeToList(uri.getIpAddress().getHostAddress(), uri.getType().toString());
    }

    private List convertIpAddressTypeToList(String ipAddress, String uri) {
        return r.array(ipAddress, uri);
    }
}
=======
package org.aksw.simba.squirrel.queue;

import com.rethinkdb.RethinkDB;
import com.rethinkdb.model.MapObject;
import com.rethinkdb.net.Cursor;
import org.aksw.simba.squirrel.data.uri.CrawleableUri;
import org.aksw.simba.squirrel.data.uri.UriType;
import org.aksw.simba.squirrel.data.uri.UriUtils;
import org.aksw.simba.squirrel.model.RDBConnector;
import org.slf4j.Logger;
import org.slf4j.LoggerFactory;

import java.net.InetAddress;
import java.net.URI;
import java.net.UnknownHostException;
import java.util.*;

public class RDBQueue extends AbstractIpAddressBasedQueue {
    private static final Logger LOGGER = LoggerFactory.getLogger(RDBQueue.class);

    protected RDBConnector connector;
    private RethinkDB r = RethinkDB.r;

    public RDBQueue(String hostname, Integer port) {
        connector = new RDBConnector(hostname, port);
    }

    public void open() {
        this.connector.open();
        if(!squirrelDatabaseExists()) {
            r.dbCreate("squirrel").run(this.connector.connection);
        }
        if(!queueTableExists()) {
            r.db("squirrel").tableCreate("queue").run(this.connector.connection);
            r.db("squirrel").table("queue").indexCreate("ipAddressType",
                row -> r.array(row.g("ipAddress"), row.g("type"))).run(this.connector.connection);
            r.db("squirrel").table("queue").indexWait("ipAddressType").run(this.connector.connection);
        }
    }

    public void close() {
        r.db("squirrel").tableDrop("queue").run(this.connector.connection);
        this.connector.close();
    }

    public boolean squirrelDatabaseExists() {
        return getDatabaseList().contains("squirrel");
    }

    public boolean queueTableExists() {
        return getTableList().contains("queue");
    }

    public List<String> getTableList() {
        return r.db("squirrel")
            .tableList()
            .run(connector.connection);
    }

    public List<String> getDatabaseList() {
        return r.dbList().run(connector.connection);
    }

    public void purgeQueue() {
        r.db("squirrel")
            .table("queue")
            .delete()
            .run(connector.connection);
    }

    public long length() {
        return r.db("squirrel")
            .table("queue")
            .count()
            .run(connector.connection);
    }

    @Override
    protected void addToQueue(CrawleableUri uri) {
        List ipAddressTypeKey = getIpAddressTypeKey(uri);
        // if URI exists update the uris list
        if(queueContainsIpAddressTypeKey(ipAddressTypeKey)) {
            LOGGER.debug("TypeKey is in the queue already");
            addCrawleableUri(uri, ipAddressTypeKey);
        } else {
            LOGGER.debug("TypeKey is not in the queue, creating a new one");
            addCrawleableUri(uri);
        }
    }

    public boolean queueContainsIpAddressTypeKey(List ipAddressTypeKey) {
        Cursor cursor = r.db("squirrel")
            .table("queue")
            .getAll(ipAddressTypeKey)
            .optArg("index", "ipAddressType")
            .run(connector.connection);
        if(cursor.hasNext()) {
            cursor.close();
            return true;
        } else {
            cursor.close();
            return false;
        }
    }

    public List<String> getIpAddressTypeKey(CrawleableUri uri) {
        return packTuple(uri.getIpAddress().toString(), uri.getType().toString());
    }

    public List packTuple(String str_1, String str_2) {
        return r.array(str_1, str_2);
    }

    public void addCrawleableUri(CrawleableUri uri, List ipAddressTypeKey) {
        r.db("squirrel")
                .table("queue")
                .getAll(ipAddressTypeKey)
                .optArg("index", "ipAddressType")
                .update(queueItem -> r.hashMap("uris", queueItem.g("uris").append(uri.getUri().toString())))
                .run(connector.connection);
        LOGGER.debug("Inserted existing UriTypePair");
    }

    public void addCrawleableUri(CrawleableUri uri) {
        r.db("squirrel")
                .table("queue")
                .insert(crawleableUriToRDBHashMap(uri))
                .run(connector.connection);
        LOGGER.debug("Inserted new UriTypePair");
    }

    public MapObject crawleableUriToRDBHashMap(CrawleableUri uri) {
        InetAddress ipAddress = uri.getIpAddress();
        URI uriPath = uri.getUri();
        UriType uriType = uri.getType();
        return r.hashMap("uris", r.array(uriPath.toString()))
                .with("ipAddress", ipAddress.toString())
                .with("type", uriType.toString());
    }

    @Override
    protected Iterator<IpUriTypePair> getIterator() {
        Cursor cursor = r.db("squirrel")
                .table("queue")
                .orderBy()
                .optArg("index", "ipAddressType")
                .run(connector.connection);
        Iterator<IpUriTypePair> ipUriTypePairIterator = new Iterator<IpUriTypePair>() {
            @Override
            public boolean hasNext() {
                return cursor.hasNext();
            }

            @Override
            public IpUriTypePair next() {
                HashMap map = (HashMap) cursor.next();
                try {
                    InetAddress ipAddress = InetAddress.getByName(map.get("ipAddress").toString().substring(1));
                    UriType uriType = UriType.valueOf(map.get("type").toString());
                    IpUriTypePair pair = new IpUriTypePair(ipAddress, uriType);
                    return pair;
                } catch (UnknownHostException e) {
                    e.printStackTrace();
                }
                return null;
            }
        };
        return ipUriTypePairIterator;
    }

    @Override
    protected List<CrawleableUri> getUris(IpUriTypePair pair) {
        List<CrawleableUri> uris = null;

        List ipAddressTypeKey = packTuple(pair.ip.toString(), pair.type.toString());
        Cursor cursor = r.db("squirrel")
                .table("queue")
                .getAll(ipAddressTypeKey)
                .optArg("index", "ipAddressType")
                .run(connector.connection);

        if (cursor.hasNext()) {
            //remove all URIs for the pair
            HashMap result = (HashMap) cursor.next();
            ArrayList uriStringList = (ArrayList) result.get("uris");
            LOGGER.debug("query result {}",result.toString());
            UriType type = UriType.valueOf(result.get("type").toString());
            uris = UriUtils.createCrawleableUriList(uriStringList, type);
            //remove from the queue
            r.db("squirrel")
                    .table("queue")
                    .getAll(ipAddressTypeKey)
                    .optArg("index", "ipAddressType")
                    .delete()
                    .run(connector.connection);
        }
        // return the URIs
        return uris;
    }



}
>>>>>>> b41e9a83
<|MERGE_RESOLUTION|>--- conflicted
+++ resolved
@@ -1,376 +1,170 @@
-<<<<<<< HEAD
-package org.aksw.simba.squirrel.queue;
-
-import com.rethinkdb.RethinkDB;
-import com.rethinkdb.model.MapObject;
-import com.rethinkdb.net.Cursor;
-import org.aksw.simba.squirrel.data.uri.CrawleableUri;
-import org.aksw.simba.squirrel.data.uri.UriType;
-import org.aksw.simba.squirrel.data.uri.UriUtils;
-import org.aksw.simba.squirrel.model.RDBConnector;
-import org.slf4j.Logger;
-import org.slf4j.LoggerFactory;
-
-import java.net.InetAddress;
-import java.net.URI;
-import java.net.UnknownHostException;
-import java.util.*;
-
-@SuppressWarnings("rawtypes")
-public class RDBQueue extends AbstractIpAddressBasedQueue {
-    private static final Logger LOGGER = LoggerFactory.getLogger(RDBQueue.class);
-
-    protected RDBConnector connector;
-    private RethinkDB r = RethinkDB.r;
-
-    public void open() {
-        this.connector.open();
-        try {
-            r.dbCreate("squirrel").run(this.connector.connection);
-        } catch (Exception e) {
-            LOGGER.debug(e.toString());
-        }
-        r.db("squirrel").tableCreate("queue").run(this.connector.connection);
-        r.db("squirrel").table("queue").indexCreate("ipAddressType",
-                row -> r.array(row.g("ipAddress"), row.g("type"))).run(this.connector.connection);
-        r.db("squirrel").table("queue").indexWait("ipAddressType").run(this.connector.connection);
-    }
-
-    public void close() {
-        r.db("squirrel").tableDrop("queue").run(this.connector.connection);
-        this.connector.close();
-    }
-
-    public RDBQueue(String hostname, Integer port) {
-        connector = new RDBConnector(hostname, port);
-    }
-
-    @Override
-    protected void addToQueue(CrawleableUri uri) {
-        List ipAddressTypeKey = convertCrawleableUriToIpAddressTypeKey(uri);
-        Boolean queueContainsKey = containsKey(ipAddressTypeKey);
-        // if URI exists update the uris list
-        if(queueContainsKey) {
-            LOGGER.debug("TypeKey is in the queue already");
-            insertExistingUriTypePair(ipAddressTypeKey, uri);
-        } else {
-            LOGGER.debug("TypeKey is not in the queue, creating a new one");
-            insertNewUriTypePair(uri);
-        }
-    }
-
-    private void insertExistingUriTypePair(List ipAddressTypeKey, CrawleableUri uri) {
-        r.db("squirrel")
-                .table("queue")
-                .getAll(ipAddressTypeKey)
-                .optArg("index", "ipAddressType")
-                .update(queueItem -> r.hashMap("uris", queueItem.g("uris").append(uri.getUri().toString())))
-                .run(connector.connection);
-        LOGGER.debug("Inserted existing UriTypePair");
-    }
-
-    private void insertNewUriTypePair(CrawleableUri uri) {
-        r.db("squirrel")
-                .table("queue")
-                .insert(convertURItoRDBQueue(uri))
-                .run(connector.connection);
-        LOGGER.debug("Inserted new UriTypePair");
-    }
-
-    private MapObject convertURItoRDBQueue(CrawleableUri uri) {
-        InetAddress ipAddress = uri.getIpAddress();
-        URI uriPath = uri.getUri();
-        UriType uriType = uri.getType();
-        return r.hashMap("uris", r.array(uriPath.toString()))
-                .with("ipAddress", ipAddress.getHostAddress())
-                .with("type", uriType.toString());
-    }
-
-    @Override
-    protected Iterator<IpUriTypePair> getIterator() {
-        Cursor cursor = r.db("squirrel")
-                .table("queue")
-                .orderBy()
-                .optArg("index", "ipAddressType")
-                .run(connector.connection);
-        Iterator<IpUriTypePair> ipUriTypePairIterator = new Iterator<IpUriTypePair>() {
-            @Override
-            public boolean hasNext() {
-                return cursor.hasNext();
-            }
-
-            @Override
-            public IpUriTypePair next() {
-                HashMap map = (HashMap) cursor.next();
-                try {
-                    InetAddress ipAddress = InetAddress.getByName(map.get("ipAddress").toString().substring(1));
-                    UriType uriType = UriType.valueOf(map.get("type").toString());
-                    IpUriTypePair pair = new IpUriTypePair(ipAddress, uriType);
-                    return pair;
-                } catch (UnknownHostException e) {
-                    e.printStackTrace();
-                }
-                return null;
-            }
-        };
-        return ipUriTypePairIterator;
-    }
-
-    @Override
-    protected List<CrawleableUri> getUris(IpUriTypePair pair) {
-        List<CrawleableUri> uris = null;
-
-        List ipAddressTypeKey = convertIpAddressTypeToList(pair.ip.getHostAddress(), pair.type.toString());
-        Cursor cursor = r.db("squirrel")
-                .table("queue")
-                .getAll(ipAddressTypeKey)
-                .optArg("index", "ipAddressType")
-                .run(connector.connection);
-
-        if (cursor.hasNext()) {
-            //remove all URIs for the pair
-            HashMap result = (HashMap) cursor.next();
-            ArrayList uriStringList = (ArrayList) result.get("uris");
-            LOGGER.debug("query result {}",result.toString());
-            UriType type = UriType.valueOf(result.get("type").toString());
-            uris = UriUtils.createCrawleableUriList(uriStringList, type);
-            //remove from the queue
-            r.db("squirrel")
-                    .table("queue")
-                    .getAll(ipAddressTypeKey)
-                    .optArg("index", "ipAddressType")
-                    .delete()
-                    .run(connector.connection);
-        }
-        // return the URIs
-        return uris;
-    }
-
-    private Boolean containsKey(List ipAddressTypeKey) {
-        Cursor cursor = r.db("squirrel")
-                .table("queue")
-                .getAll(ipAddressTypeKey)
-                .optArg("index", "ipAddressType")
-                .run(connector.connection);
-        if(cursor.hasNext()) {
-            cursor.close();
-            return true;
-        } else {
-            cursor.close();
-            return false;
-        }
-    }
-
-    private List convertCrawleableUriToIpAddressTypeKey(CrawleableUri uri) {
-        return convertIpAddressTypeToList(uri.getIpAddress().getHostAddress(), uri.getType().toString());
-    }
-
-    private List convertIpAddressTypeToList(String ipAddress, String uri) {
-        return r.array(ipAddress, uri);
-    }
-}
-=======
-package org.aksw.simba.squirrel.queue;
-
-import com.rethinkdb.RethinkDB;
-import com.rethinkdb.model.MapObject;
-import com.rethinkdb.net.Cursor;
-import org.aksw.simba.squirrel.data.uri.CrawleableUri;
-import org.aksw.simba.squirrel.data.uri.UriType;
-import org.aksw.simba.squirrel.data.uri.UriUtils;
-import org.aksw.simba.squirrel.model.RDBConnector;
-import org.slf4j.Logger;
-import org.slf4j.LoggerFactory;
-
-import java.net.InetAddress;
-import java.net.URI;
-import java.net.UnknownHostException;
-import java.util.*;
-
-public class RDBQueue extends AbstractIpAddressBasedQueue {
-    private static final Logger LOGGER = LoggerFactory.getLogger(RDBQueue.class);
-
-    protected RDBConnector connector;
-    private RethinkDB r = RethinkDB.r;
-
-    public RDBQueue(String hostname, Integer port) {
-        connector = new RDBConnector(hostname, port);
-    }
-
-    public void open() {
-        this.connector.open();
-        if(!squirrelDatabaseExists()) {
-            r.dbCreate("squirrel").run(this.connector.connection);
-        }
-        if(!queueTableExists()) {
-            r.db("squirrel").tableCreate("queue").run(this.connector.connection);
-            r.db("squirrel").table("queue").indexCreate("ipAddressType",
-                row -> r.array(row.g("ipAddress"), row.g("type"))).run(this.connector.connection);
-            r.db("squirrel").table("queue").indexWait("ipAddressType").run(this.connector.connection);
-        }
-    }
-
-    public void close() {
-        r.db("squirrel").tableDrop("queue").run(this.connector.connection);
-        this.connector.close();
-    }
-
-    public boolean squirrelDatabaseExists() {
-        return getDatabaseList().contains("squirrel");
-    }
-
-    public boolean queueTableExists() {
-        return getTableList().contains("queue");
-    }
-
-    public List<String> getTableList() {
-        return r.db("squirrel")
-            .tableList()
-            .run(connector.connection);
-    }
-
-    public List<String> getDatabaseList() {
-        return r.dbList().run(connector.connection);
-    }
-
-    public void purgeQueue() {
-        r.db("squirrel")
-            .table("queue")
-            .delete()
-            .run(connector.connection);
-    }
-
-    public long length() {
-        return r.db("squirrel")
-            .table("queue")
-            .count()
-            .run(connector.connection);
-    }
-
-    @Override
-    protected void addToQueue(CrawleableUri uri) {
-        List ipAddressTypeKey = getIpAddressTypeKey(uri);
-        // if URI exists update the uris list
-        if(queueContainsIpAddressTypeKey(ipAddressTypeKey)) {
-            LOGGER.debug("TypeKey is in the queue already");
-            addCrawleableUri(uri, ipAddressTypeKey);
-        } else {
-            LOGGER.debug("TypeKey is not in the queue, creating a new one");
-            addCrawleableUri(uri);
-        }
-    }
-
-    public boolean queueContainsIpAddressTypeKey(List ipAddressTypeKey) {
-        Cursor cursor = r.db("squirrel")
-            .table("queue")
-            .getAll(ipAddressTypeKey)
-            .optArg("index", "ipAddressType")
-            .run(connector.connection);
-        if(cursor.hasNext()) {
-            cursor.close();
-            return true;
-        } else {
-            cursor.close();
-            return false;
-        }
-    }
-
-    public List<String> getIpAddressTypeKey(CrawleableUri uri) {
-        return packTuple(uri.getIpAddress().toString(), uri.getType().toString());
-    }
-
-    public List packTuple(String str_1, String str_2) {
-        return r.array(str_1, str_2);
-    }
-
-    public void addCrawleableUri(CrawleableUri uri, List ipAddressTypeKey) {
-        r.db("squirrel")
-                .table("queue")
-                .getAll(ipAddressTypeKey)
-                .optArg("index", "ipAddressType")
-                .update(queueItem -> r.hashMap("uris", queueItem.g("uris").append(uri.getUri().toString())))
-                .run(connector.connection);
-        LOGGER.debug("Inserted existing UriTypePair");
-    }
-
-    public void addCrawleableUri(CrawleableUri uri) {
-        r.db("squirrel")
-                .table("queue")
-                .insert(crawleableUriToRDBHashMap(uri))
-                .run(connector.connection);
-        LOGGER.debug("Inserted new UriTypePair");
-    }
-
-    public MapObject crawleableUriToRDBHashMap(CrawleableUri uri) {
-        InetAddress ipAddress = uri.getIpAddress();
-        URI uriPath = uri.getUri();
-        UriType uriType = uri.getType();
-        return r.hashMap("uris", r.array(uriPath.toString()))
-                .with("ipAddress", ipAddress.toString())
-                .with("type", uriType.toString());
-    }
-
-    @Override
-    protected Iterator<IpUriTypePair> getIterator() {
-        Cursor cursor = r.db("squirrel")
-                .table("queue")
-                .orderBy()
-                .optArg("index", "ipAddressType")
-                .run(connector.connection);
-        Iterator<IpUriTypePair> ipUriTypePairIterator = new Iterator<IpUriTypePair>() {
-            @Override
-            public boolean hasNext() {
-                return cursor.hasNext();
-            }
-
-            @Override
-            public IpUriTypePair next() {
-                HashMap map = (HashMap) cursor.next();
-                try {
-                    InetAddress ipAddress = InetAddress.getByName(map.get("ipAddress").toString().substring(1));
-                    UriType uriType = UriType.valueOf(map.get("type").toString());
-                    IpUriTypePair pair = new IpUriTypePair(ipAddress, uriType);
-                    return pair;
-                } catch (UnknownHostException e) {
-                    e.printStackTrace();
-                }
-                return null;
-            }
-        };
-        return ipUriTypePairIterator;
-    }
-
-    @Override
-    protected List<CrawleableUri> getUris(IpUriTypePair pair) {
-        List<CrawleableUri> uris = null;
-
-        List ipAddressTypeKey = packTuple(pair.ip.toString(), pair.type.toString());
-        Cursor cursor = r.db("squirrel")
-                .table("queue")
-                .getAll(ipAddressTypeKey)
-                .optArg("index", "ipAddressType")
-                .run(connector.connection);
-
-        if (cursor.hasNext()) {
-            //remove all URIs for the pair
-            HashMap result = (HashMap) cursor.next();
-            ArrayList uriStringList = (ArrayList) result.get("uris");
-            LOGGER.debug("query result {}",result.toString());
-            UriType type = UriType.valueOf(result.get("type").toString());
-            uris = UriUtils.createCrawleableUriList(uriStringList, type);
-            //remove from the queue
-            r.db("squirrel")
-                    .table("queue")
-                    .getAll(ipAddressTypeKey)
-                    .optArg("index", "ipAddressType")
-                    .delete()
-                    .run(connector.connection);
-        }
-        // return the URIs
-        return uris;
-    }
-
-
-
-}
->>>>>>> b41e9a83
+package org.aksw.simba.squirrel.queue;
+
+import com.rethinkdb.RethinkDB;
+import com.rethinkdb.model.MapObject;
+import com.rethinkdb.net.Cursor;
+import org.aksw.simba.squirrel.data.uri.CrawleableUri;
+import org.aksw.simba.squirrel.data.uri.UriType;
+import org.aksw.simba.squirrel.data.uri.UriUtils;
+import org.aksw.simba.squirrel.model.RDBConnector;
+import org.slf4j.Logger;
+import org.slf4j.LoggerFactory;
+
+import java.net.InetAddress;
+import java.net.URI;
+import java.net.UnknownHostException;
+import java.util.*;
+
+@SuppressWarnings("rawtypes")
+public class RDBQueue extends AbstractIpAddressBasedQueue {
+    private static final Logger LOGGER = LoggerFactory.getLogger(RDBQueue.class);
+
+    protected RDBConnector connector;
+    private RethinkDB r = RethinkDB.r;
+
+    public void open() {
+        this.connector.open();
+        try {
+            r.dbCreate("squirrel").run(this.connector.connection);
+        } catch (Exception e) {
+            LOGGER.debug(e.toString());
+        }
+        r.db("squirrel").tableCreate("queue").run(this.connector.connection);
+        r.db("squirrel").table("queue").indexCreate("ipAddressType",
+                row -> r.array(row.g("ipAddress"), row.g("type"))).run(this.connector.connection);
+        r.db("squirrel").table("queue").indexWait("ipAddressType").run(this.connector.connection);
+    }
+
+    public void close() {
+        r.db("squirrel").tableDrop("queue").run(this.connector.connection);
+        this.connector.close();
+    }
+
+    public RDBQueue(String hostname, Integer port) {
+        connector = new RDBConnector(hostname, port);
+    }
+
+    @Override
+    protected void addToQueue(CrawleableUri uri) {
+        List ipAddressTypeKey = convertCrawleableUriToIpAddressTypeKey(uri);
+        Boolean queueContainsKey = containsKey(ipAddressTypeKey);
+        // if URI exists update the uris list
+        if(queueContainsKey) {
+            LOGGER.debug("TypeKey is in the queue already");
+            insertExistingUriTypePair(ipAddressTypeKey, uri);
+        } else {
+            LOGGER.debug("TypeKey is not in the queue, creating a new one");
+            insertNewUriTypePair(uri);
+        }
+    }
+
+    private void insertExistingUriTypePair(List ipAddressTypeKey, CrawleableUri uri) {
+        r.db("squirrel")
+                .table("queue")
+                .getAll(ipAddressTypeKey)
+                .optArg("index", "ipAddressType")
+                .update(queueItem -> r.hashMap("uris", queueItem.g("uris").append(uri.getUri().toString())))
+                .run(connector.connection);
+        LOGGER.debug("Inserted existing UriTypePair");
+    }
+
+    private void insertNewUriTypePair(CrawleableUri uri) {
+        r.db("squirrel")
+                .table("queue")
+                .insert(convertURItoRDBQueue(uri))
+                .run(connector.connection);
+        LOGGER.debug("Inserted new UriTypePair");
+    }
+
+    private MapObject convertURItoRDBQueue(CrawleableUri uri) {
+        InetAddress ipAddress = uri.getIpAddress();
+        URI uriPath = uri.getUri();
+        UriType uriType = uri.getType();
+        return r.hashMap("uris", r.array(uriPath.toString()))
+                .with("ipAddress", ipAddress.getHostAddress())
+                .with("type", uriType.toString());
+    }
+
+    @Override
+    protected Iterator<IpUriTypePair> getIterator() {
+        Cursor cursor = r.db("squirrel")
+                .table("queue")
+                .orderBy()
+                .optArg("index", "ipAddressType")
+                .run(connector.connection);
+        Iterator<IpUriTypePair> ipUriTypePairIterator = new Iterator<IpUriTypePair>() {
+            @Override
+            public boolean hasNext() {
+                return cursor.hasNext();
+            }
+
+            @Override
+            public IpUriTypePair next() {
+                HashMap map = (HashMap) cursor.next();
+                try {
+                    InetAddress ipAddress = InetAddress.getByName(map.get("ipAddress").toString().substring(1));
+                    UriType uriType = UriType.valueOf(map.get("type").toString());
+                    IpUriTypePair pair = new IpUriTypePair(ipAddress, uriType);
+                    return pair;
+                } catch (UnknownHostException e) {
+                    e.printStackTrace();
+                }
+                return null;
+            }
+        };
+        return ipUriTypePairIterator;
+    }
+
+    @Override
+    protected List<CrawleableUri> getUris(IpUriTypePair pair) {
+        List<CrawleableUri> uris = null;
+
+        List ipAddressTypeKey = convertIpAddressTypeToList(pair.ip.getHostAddress(), pair.type.toString());
+        Cursor cursor = r.db("squirrel")
+                .table("queue")
+                .getAll(ipAddressTypeKey)
+                .optArg("index", "ipAddressType")
+                .run(connector.connection);
+
+        if (cursor.hasNext()) {
+            //remove all URIs for the pair
+            HashMap result = (HashMap) cursor.next();
+            ArrayList uriStringList = (ArrayList) result.get("uris");
+            LOGGER.debug("query result {}",result.toString());
+            UriType type = UriType.valueOf(result.get("type").toString());
+            uris = UriUtils.createCrawleableUriList(uriStringList, type);
+            //remove from the queue
+            r.db("squirrel")
+                    .table("queue")
+                    .getAll(ipAddressTypeKey)
+                    .optArg("index", "ipAddressType")
+                    .delete()
+                    .run(connector.connection);
+        }
+        // return the URIs
+        return uris;
+    }
+
+    private Boolean containsKey(List ipAddressTypeKey) {
+        Cursor cursor = r.db("squirrel")
+                .table("queue")
+                .getAll(ipAddressTypeKey)
+                .optArg("index", "ipAddressType")
+                .run(connector.connection);
+        if(cursor.hasNext()) {
+            cursor.close();
+            return true;
+        } else {
+            cursor.close();
+            return false;
+        }
+    }
+
+    private List convertCrawleableUriToIpAddressTypeKey(CrawleableUri uri) {
+        return convertIpAddressTypeToList(uri.getIpAddress().getHostAddress(), uri.getType().toString());
+    }
+
+    private List convertIpAddressTypeToList(String ipAddress, String uri) {
+        return r.array(ipAddress, uri);
+    }
+}
