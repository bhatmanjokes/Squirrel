package org.aksw.simba.squirrel.worker;

import org.aksw.simba.squirrel.data.uri.CrawleableUri;

import java.util.List;

public interface Worker extends Runnable {

    /**
     * Crawls the given URIs and sends URIs that have been found while crawling
     * to the frontier.
     *
     * @param uris
     *            the URIs that should be crawled
     */
    void crawl(List<CrawleableUri> uris);

    /**
     * Crawls the given URI and adds new URIs that have been found while
     * crawling to the given list of new URIs.
     *
     * @param uri
     *            the URI that should be crawled
     * @param newUris
     *            the new URIs that have been extracted will be added to this
     *            list.
     *
     * @return The timestamp at which the given uri should be recrawled.
     */
<<<<<<< HEAD
    public long performCrawling(CrawleableUri uri, List<CrawleableUri> newUris);
=======
    void performCrawling(CrawleableUri uri, List<CrawleableUri> newUris);
>>>>>>> b4fcc418

    /**
     * Gives the unique id of the worker.
     * @return The id of the worker.
     */
    int getId();

    /**
     * Indicates whether the worker sends alive messages in order to convince the {@link org.aksw.simba.squirrel.frontier.Frontier}
     * that he is still alive.
     *
     * @return True iff the worker sends alive messages.
     */
    boolean sendsAliveMessages();
}<|MERGE_RESOLUTION|>--- conflicted
+++ resolved
@@ -27,11 +27,7 @@
      *
      * @return The timestamp at which the given uri should be recrawled.
      */
-<<<<<<< HEAD
     public long performCrawling(CrawleableUri uri, List<CrawleableUri> newUris);
-=======
-    void performCrawling(CrawleableUri uri, List<CrawleableUri> newUris);
->>>>>>> b4fcc418
 
     /**
      * Gives the unique id of the worker.
