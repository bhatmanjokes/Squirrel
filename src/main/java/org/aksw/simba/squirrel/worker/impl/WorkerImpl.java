--- conflicted
+++ resolved
@@ -12,12 +12,9 @@
 import org.aksw.simba.squirrel.Constants;
 import org.aksw.simba.squirrel.analyzer.Analyzer;
 import org.aksw.simba.squirrel.analyzer.compress.impl.FileManager;
-<<<<<<< HEAD
+import org.aksw.simba.squirrel.analyzer.impl.HTMLScraperAnalyzer;
 import org.aksw.simba.squirrel.analyzer.impl.McloudAnalyzer;
-=======
-import org.aksw.simba.squirrel.analyzer.impl.HTMLScraperAnalyzer;
 import org.aksw.simba.squirrel.analyzer.impl.RDFAnalyzer;
->>>>>>> 9b7e3984
 import org.aksw.simba.squirrel.collect.SqlBasedUriCollector;
 import org.aksw.simba.squirrel.collect.UriCollector;
 import org.aksw.simba.squirrel.data.uri.CrawleableUri;
@@ -308,13 +305,11 @@
             }
             LOGGER.debug("I start crawling {} now...", uri);
 
-<<<<<<< HEAD
-//            Analyzer analyzer = new RDFAnalyzer(collector);
             Analyzer analyzer = new McloudAnalyzer(collector, sink);
-=======
+
             Analyzer rdfAnalyzer = new RDFAnalyzer(collector);
             Analyzer htmlScraperAnalyzer = new HTMLScraperAnalyzer(collector);
->>>>>>> 9b7e3984
+
             FileManager fm = new FileManager();
 
             File fetched = null;
@@ -348,7 +343,6 @@
             timeStampLastUriFetched = System.currentTimeMillis();
             List<File> fileList = null;
 
-<<<<<<< HEAD
             for (File data : fetchedFiles)
             {
                 if (data != null)
@@ -361,8 +355,12 @@
                             // open the sink only if a fetcher has been found
                             sink.openSinkForUri(uri);
                             collector.openSinkForUri(uri);
+                            Iterator<byte[]> resultRdf = rdfAnalyzer.analyze(uri, file, sink);
+                            Iterator<byte[]> resultHtmlScraper = htmlScraperAnalyzer.analyze(uri, data, sink);
                             Iterator<byte[]> result = analyzer.analyze(uri, file, sink);
                             sink.closeSinkForUri(uri);
+                            sendNewUris(resultRdf);
+                            sendNewUris(resultHtmlScraper);
                             sendNewUris(result);
                             collector.closeSinkForUri(uri);
                         }
@@ -376,32 +374,6 @@
                         }
                     }
                 }
-=======
-
-            for(File data: fetchedFiles){
-	            if (data != null) {
-	                fileList = fm.decompressFile(data);
-	                for (File file : fileList) {
-	                    try {
-	                        // open the sink only if a fetcher has been found
-	                        sink.openSinkForUri(uri);
-	                        collector.openSinkForUri(uri);
-	                        Iterator<byte[]> resultRdf = rdfAnalyzer.analyze(uri, file, sink);
-	                        Iterator<byte[]> resultHtmlScraper =  htmlScraperAnalyzer.analyze(uri, data, sink);
-	                        sink.closeSinkForUri(uri);
-	                        sendNewUris(resultRdf);
-	                        sendNewUris(resultHtmlScraper);
-	                        collector.closeSinkForUri(uri);
-	                    } catch (Exception e) {
-	                        // We don't want to handle the exception. Just make sure that sink and collector
-	                        // do not handle this uri anymore.
-	                        sink.closeSinkForUri(uri);
-	                        collector.closeSinkForUri(uri);
-	                        throw e;
-	                    }
-	                }
-	            }
->>>>>>> 9b7e3984
             }
         }
         else
