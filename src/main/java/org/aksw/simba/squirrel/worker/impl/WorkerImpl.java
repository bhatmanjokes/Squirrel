--- conflicted
+++ resolved
@@ -12,14 +12,10 @@
 import org.aksw.simba.squirrel.fetcher.manage.SimpleOrderedFetcherManager;
 import org.aksw.simba.squirrel.fetcher.sparql.SparqlBasedFetcher;
 import org.aksw.simba.squirrel.frontier.Frontier;
-<<<<<<< HEAD
-=======
 import org.aksw.simba.squirrel.frontier.impl.FrontierImpl;
 import org.aksw.simba.squirrel.metadata.CrawlingActivity;
->>>>>>> 8aaeba04
 import org.aksw.simba.squirrel.robots.RobotsManager;
 import org.aksw.simba.squirrel.sink.Sink;
-import org.aksw.simba.squirrel.sink.impl.rdfSink.RDFSink;
 import org.aksw.simba.squirrel.uri.processing.UriProcessor;
 import org.aksw.simba.squirrel.uri.processing.UriProcessorInterface;
 import org.aksw.simba.squirrel.worker.Worker;
@@ -211,11 +207,8 @@
             } else {
                 try {
                     performCrawling(uri, newUris);
-<<<<<<< HEAD
-=======
                     crawledUris.add(uri);
                     crawlingActivity.setState(uri, CrawlingActivity.CrawlingURIState.SUCCESSFUL);
->>>>>>> 8aaeba04
                 } catch (Exception e) {
                     LOGGER.error("Unhandled exception whily crawling \"" + uri.getUri().toString()
                         + "\". It will be ignored.", e);
@@ -226,10 +219,6 @@
         for (CrawleableUri uri : newUris) {
             uriProcessor.recognizeUriType(uri);
         }
-<<<<<<< HEAD
-
-        frontier.crawlingDone(uris, newUris);
-=======
         // send results to the Frontier
         crawlingActivity.finishActivity();
         if (sink instanceof RDFSink) {
@@ -238,7 +227,6 @@
             //TODO ADD METADATA IF SINK IS NOT RDFSINK
         }
         frontier.crawlingDone(crawledUris, newUris);
->>>>>>> 8aaeba04
     }
 
     @Override
