--- conflicted
+++ resolved
@@ -1,202 +1,198 @@
-package org.aksw.simba.squirrel.worker.impl;
-
-import java.io.Closeable;
-import java.io.File;
-import java.io.IOException;
-import java.net.URI;
-import java.net.URISyntaxException;
-import java.util.ArrayList;
-import java.util.Iterator;
-import java.util.List;
-
-import org.aksw.simba.squirrel.analyzer.Analyzer;
-import org.aksw.simba.squirrel.analyzer.impl.AnalyzerImpl;
-import org.aksw.simba.squirrel.data.uri.CrawleableUri;
-import org.aksw.simba.squirrel.data.uri.UriType;
-import org.aksw.simba.squirrel.fetcher.Fetcher;
-import org.aksw.simba.squirrel.fetcher.deref.DereferencingFetcher;
-import org.aksw.simba.squirrel.fetcher.dump.DumpFetcher;
-import org.aksw.simba.squirrel.fetcher.http.HTTPFetcher;
-import org.aksw.simba.squirrel.fetcher.sparql.SparqlBasedFetcher;
-import org.aksw.simba.squirrel.frontier.Frontier;
-import org.aksw.simba.squirrel.log.DomainLogger;
-import org.aksw.simba.squirrel.robots.RobotsManager;
-import org.aksw.simba.squirrel.sink.Sink;
-import org.aksw.simba.squirrel.sink.collect.SimpleUriCollector;
-import org.aksw.simba.squirrel.sink.collect.SqlBasedUriCollector;
-import org.aksw.simba.squirrel.sink.collect.UriCollector;
-import org.aksw.simba.squirrel.uri.processing.UriProcessor;
-import org.aksw.simba.squirrel.uri.processing.UriProcessorInterface;
-import org.aksw.simba.squirrel.worker.Worker;
-import org.apache.commons.io.IOUtils;
-import org.slf4j.Logger;
-import org.slf4j.LoggerFactory;
-
-/**
- * Standard implementation of the {@link Worker} interface.
- * 
- * @author Michael R&ouml;der (roeder@informatik.uni-leipzig.de)
- *
- */
-public class WorkerImpl implements Worker, Closeable {
-
-    private static final Logger LOGGER = LoggerFactory.getLogger(WorkerImpl.class);
-
-    private static final long DEFAULT_WAITING_TIME = 10000;
-    private static final int MAX_URIS_PER_MESSAGE = 20;
-
-    protected Frontier frontier;
-    protected UriCollector sink;
-    protected RobotsManager manager;
-    protected DereferencingFetcher dereferencingFetcher = new DereferencingFetcher();
-    protected SparqlBasedFetcher sparqlBasedFetcher = new SparqlBasedFetcher();
-    protected HTTPFetcher httpFetcher = new HTTPFetcher();
-    protected DumpFetcher dumpFetcher = new DumpFetcher();
-    protected UriProcessorInterface uriProcessor = new UriProcessor();
-    protected String domainLogFile = null;
-    protected long waitingTime = DEFAULT_WAITING_TIME;
-    protected boolean terminateFlag;
-
-    public WorkerImpl(Frontier frontier, Sink sink, RobotsManager manager, long waitingTime) {
-        this(frontier, sink, manager, waitingTime, null);
-    }
-    
-    public WorkerImpl(Frontier frontier, Sink sink, RobotsManager manager, long waitingTime, String logDir) {
-        this.frontier = frontier;
-        // this.sink = new SimpleUriCollector(sink);
-        this.sink = SqlBasedUriCollector.create(sink);
-        if (this.sink == null) {
-            throw new IllegalStateException("Couldn't create database for storing identified URIs.");
-        }
-        this.manager = manager;
-        this.waitingTime = waitingTime;
-        if(logDir != null) {
-            domainLogFile = logDir + File.separator + "domain.log";
-        }
-    }
-
-    @Override
-    public void run() {
-        terminateFlag = false;
-        List<CrawleableUri> urisToCrawl;
-        try {
-            while (!terminateFlag) {
-                // ask the Frontier for work
-                urisToCrawl = frontier.getNextUris();
-                if ((urisToCrawl == null) || (urisToCrawl.isEmpty())) {
-                    // if there is no work, sleep for some time and ask again
-                    try {
-                        Thread.sleep(waitingTime);
-                    } catch (InterruptedException e) {
-                        LOGGER.debug("Interrupted while sleeping.", e);
-                    }
-                } else {
-                    // perform work
-                    crawl(urisToCrawl);
-                }
-            }
-        } catch (Exception e) {
-            LOGGER.error("Got a severe exception. Aborting.", e);
-        } finally {
-            IOUtils.closeQuietly(this);
-        }
-    }
-
-    @Override
-    public void crawl(List<CrawleableUri> uris) {
-        // perform work
-        List<CrawleableUri> newUris = new ArrayList<CrawleableUri>();
-        for (CrawleableUri uri : uris) {
-            performCrawling(uri, newUris);
-        }
-        // classify URIs
-        for (CrawleableUri uri : newUris) {
-            uriProcessor.recognizeUriType(uri);
-        }
-        // send results to the Frontier
-        frontier.crawlingDone(uris, newUris);
-    }
-
-    @Override
-    public void performCrawling(CrawleableUri uri, List<CrawleableUri> newUris) {
-        // check robots.txt
-        Integer count = 0;
-        if (manager.isUriCrawlable(uri.getUri())) {
-            LOGGER.debug("I start crawling {} now...", uri);
-            Fetcher fetcher = null;
-            if (uri.getType() == UriType.DUMP) {
-                LOGGER.debug("Uri {} has DUMP Type. Processing", uri);
-                fetcher = dumpFetcher;
-            } else if (uri.getType() == UriType.SPARQL) {
-                LOGGER.debug("Uri {} has SPARQL Type. Processing", uri);
-                fetcher = sparqlBasedFetcher;
-            } else if (uri.getType() == UriType.DEREFERENCEABLE) {
-                LOGGER.debug("Uri {} has DEREFERENCEABLE Type. Processing", uri);
-                fetcher = dereferencingFetcher;
-            } else if (uri.getType() == UriType.UNKNOWN) {
-                LOGGER.warn("Uri {} has UNKNOWN Type. Skipping", uri);
-            } else {
-                LOGGER.error("Uri {} has no type. Skipping", uri);
-            }
-
-            // TODO analyzers should come from outside and shouldn't be created here.
-<<<<<<< HEAD
-            Analyzer analyzer = new AnalyzerImpl();
-=======
-            Analyzer analyzer = new AnalyzerImpl(new SimpleUriCollector(sink));
->>>>>>> 2480c3f8
-            fetcher = httpFetcher;
-        	File data = fetcher.fetch(uri);
-            if (data != null) {
-            	// open the sink only if a fetcher has been found
-                sink.openSinkForUri(uri);
-                Iterator<String> result = analyzer.analyze(uri, data, sink);
-                
-                // TODO improve this solution
-                //call analyzer
-                 //result = analyzer.anlyze(uri, data, sink);
-//              count = fetcher.fetch(uri, this.sink);
-//                Iterator<String> iterator = this.sink.getUris();
-//                iterator = DomainLogger.createIfPossible(uri, domainLogFile, iterator);
-//                sendNewUris(iterator);
-//                if (iterator instanceof Closeable) {
-//                    IOUtils.closeQuietly((Closeable) iterator);
-//                }
-                sink.closeSinkForUri(uri);
-                sendNewUris(result);
-            }
-        } else {
-            LOGGER.info("Crawling {} is not allowed by the RobotsManager.", uri);
-        }
-        LOGGER.debug("Fetched {} triples", count);
-    }
-
-    public void sendNewUris(Iterator<String> uriIterator) {
-        List<CrawleableUri> uris = new ArrayList<CrawleableUri>(20);
-        CrawleableUri uri;
-        while (uriIterator.hasNext()) {
-            try {
-                uri = new CrawleableUri(new URI(uriIterator.next()));
-                uriProcessor.recognizeUriType(uri);
-                uris.add(uri);
-                if ((uris.size() >= MAX_URIS_PER_MESSAGE) && uriIterator.hasNext()) {
-                    frontier.addNewUris(uris);
-                    uris.clear();
-                }
-            } catch (URISyntaxException e) {
-                LOGGER.warn("Got a malformed URI. It will be ignored.", e);
-            }
-        }
-        frontier.addNewUris(uris);
-    }
-
-    @Override
-    public void close() throws IOException {
-        IOUtils.closeQuietly(dereferencingFetcher);
-    }
-
-    public void setTerminateFlag(boolean terminateFlag) {
-        this.terminateFlag = terminateFlag;
-    }
-
-}
+package org.aksw.simba.squirrel.worker.impl;
+
+import java.io.Closeable;
+import java.io.File;
+import java.io.IOException;
+import java.net.URI;
+import java.net.URISyntaxException;
+import java.util.ArrayList;
+import java.util.Iterator;
+import java.util.List;
+
+import org.aksw.simba.squirrel.analyzer.Analyzer;
+import org.aksw.simba.squirrel.analyzer.impl.AnalyzerImpl;
+import org.aksw.simba.squirrel.data.uri.CrawleableUri;
+import org.aksw.simba.squirrel.data.uri.UriType;
+import org.aksw.simba.squirrel.fetcher.Fetcher;
+import org.aksw.simba.squirrel.fetcher.deref.DereferencingFetcher;
+import org.aksw.simba.squirrel.fetcher.dump.DumpFetcher;
+import org.aksw.simba.squirrel.fetcher.http.HTTPFetcher;
+import org.aksw.simba.squirrel.fetcher.sparql.SparqlBasedFetcher;
+import org.aksw.simba.squirrel.frontier.Frontier;
+import org.aksw.simba.squirrel.log.DomainLogger;
+import org.aksw.simba.squirrel.robots.RobotsManager;
+import org.aksw.simba.squirrel.sink.Sink;
+import org.aksw.simba.squirrel.sink.collect.SimpleUriCollector;
+import org.aksw.simba.squirrel.sink.collect.SqlBasedUriCollector;
+import org.aksw.simba.squirrel.sink.collect.UriCollector;
+import org.aksw.simba.squirrel.uri.processing.UriProcessor;
+import org.aksw.simba.squirrel.uri.processing.UriProcessorInterface;
+import org.aksw.simba.squirrel.worker.Worker;
+import org.apache.commons.io.IOUtils;
+import org.slf4j.Logger;
+import org.slf4j.LoggerFactory;
+
+/**
+ * Standard implementation of the {@link Worker} interface.
+ * 
+ * @author Michael R&ouml;der (roeder@informatik.uni-leipzig.de)
+ *
+ */
+public class WorkerImpl implements Worker, Closeable {
+
+    private static final Logger LOGGER = LoggerFactory.getLogger(WorkerImpl.class);
+
+    private static final long DEFAULT_WAITING_TIME = 10000;
+    private static final int MAX_URIS_PER_MESSAGE = 20;
+
+    protected Frontier frontier;
+    protected UriCollector sink;
+    protected RobotsManager manager;
+    protected DereferencingFetcher dereferencingFetcher = new DereferencingFetcher();
+    protected SparqlBasedFetcher sparqlBasedFetcher = new SparqlBasedFetcher();
+    protected HTTPFetcher httpFetcher = new HTTPFetcher();
+    protected DumpFetcher dumpFetcher = new DumpFetcher();
+    protected UriProcessorInterface uriProcessor = new UriProcessor();
+    protected String domainLogFile = null;
+    protected long waitingTime = DEFAULT_WAITING_TIME;
+    protected boolean terminateFlag;
+
+    public WorkerImpl(Frontier frontier, Sink sink, RobotsManager manager, long waitingTime) {
+        this(frontier, sink, manager, waitingTime, null);
+    }
+    
+    public WorkerImpl(Frontier frontier, Sink sink, RobotsManager manager, long waitingTime, String logDir) {
+        this.frontier = frontier;
+        // this.sink = new SimpleUriCollector(sink);
+        this.sink = SqlBasedUriCollector.create(sink);
+        if (this.sink == null) {
+            throw new IllegalStateException("Couldn't create database for storing identified URIs.");
+        }
+        this.manager = manager;
+        this.waitingTime = waitingTime;
+        if(logDir != null) {
+            domainLogFile = logDir + File.separator + "domain.log";
+        }
+    }
+
+    @Override
+    public void run() {
+        terminateFlag = false;
+        List<CrawleableUri> urisToCrawl;
+        try {
+            while (!terminateFlag) {
+                // ask the Frontier for work
+                urisToCrawl = frontier.getNextUris();
+                if ((urisToCrawl == null) || (urisToCrawl.isEmpty())) {
+                    // if there is no work, sleep for some time and ask again
+                    try {
+                        Thread.sleep(waitingTime);
+                    } catch (InterruptedException e) {
+                        LOGGER.debug("Interrupted while sleeping.", e);
+                    }
+                } else {
+                    // perform work
+                    crawl(urisToCrawl);
+                }
+            }
+        } catch (Exception e) {
+            LOGGER.error("Got a severe exception. Aborting.", e);
+        } finally {
+            IOUtils.closeQuietly(this);
+        }
+    }
+
+    @Override
+    public void crawl(List<CrawleableUri> uris) {
+        // perform work
+        List<CrawleableUri> newUris = new ArrayList<CrawleableUri>();
+        for (CrawleableUri uri : uris) {
+            performCrawling(uri, newUris);
+        }
+        // classify URIs
+        for (CrawleableUri uri : newUris) {
+            uriProcessor.recognizeUriType(uri);
+        }
+        // send results to the Frontier
+        frontier.crawlingDone(uris, newUris);
+    }
+
+    @Override
+    public void performCrawling(CrawleableUri uri, List<CrawleableUri> newUris) {
+        // check robots.txt
+        Integer count = 0;
+        if (manager.isUriCrawlable(uri.getUri())) {
+            LOGGER.debug("I start crawling {} now...", uri);
+            Fetcher fetcher = null;
+            if (uri.getType() == UriType.DUMP) {
+                LOGGER.debug("Uri {} has DUMP Type. Processing", uri);
+                fetcher = dumpFetcher;
+            } else if (uri.getType() == UriType.SPARQL) {
+                LOGGER.debug("Uri {} has SPARQL Type. Processing", uri);
+                fetcher = sparqlBasedFetcher;
+            } else if (uri.getType() == UriType.DEREFERENCEABLE) {
+                LOGGER.debug("Uri {} has DEREFERENCEABLE Type. Processing", uri);
+                fetcher = dereferencingFetcher;
+            } else if (uri.getType() == UriType.UNKNOWN) {
+                LOGGER.warn("Uri {} has UNKNOWN Type. Skipping", uri);
+            } else {
+                LOGGER.error("Uri {} has no type. Skipping", uri);
+            }
+
+            // TODO analyzers should come from outside and shouldn't be created here.
+            Analyzer analyzer = new AnalyzerImpl(new SimpleUriCollector(sink));
+            fetcher = httpFetcher;
+        	File data = fetcher.fetch(uri);
+            if (data != null) {
+            	// open the sink only if a fetcher has been found
+                sink.openSinkForUri(uri);
+                Iterator<String> result = analyzer.analyze(uri, data, sink);
+                
+                // TODO improve this solution
+                //call analyzer
+                 //result = analyzer.anlyze(uri, data, sink);
+//              count = fetcher.fetch(uri, this.sink);
+//                Iterator<String> iterator = this.sink.getUris();
+//                iterator = DomainLogger.createIfPossible(uri, domainLogFile, iterator);
+//                sendNewUris(iterator);
+//                if (iterator instanceof Closeable) {
+//                    IOUtils.closeQuietly((Closeable) iterator);
+//                }
+                sink.closeSinkForUri(uri);
+                sendNewUris(result);
+            }
+        } else {
+            LOGGER.info("Crawling {} is not allowed by the RobotsManager.", uri);
+        }
+        LOGGER.debug("Fetched {} triples", count);
+    }
+
+    public void sendNewUris(Iterator<String> uriIterator) {
+        List<CrawleableUri> uris = new ArrayList<CrawleableUri>(20);
+        CrawleableUri uri;
+        while (uriIterator.hasNext()) {
+            try {
+                uri = new CrawleableUri(new URI(uriIterator.next()));
+                uriProcessor.recognizeUriType(uri);
+                uris.add(uri);
+                if ((uris.size() >= MAX_URIS_PER_MESSAGE) && uriIterator.hasNext()) {
+                    frontier.addNewUris(uris);
+                    uris.clear();
+                }
+            } catch (URISyntaxException e) {
+                LOGGER.warn("Got a malformed URI. It will be ignored.", e);
+            }
+        }
+        frontier.addNewUris(uris);
+    }
+
+    @Override
+    public void close() throws IOException {
+        IOUtils.closeQuietly(dereferencingFetcher);
+    }
+
+    public void setTerminateFlag(boolean terminateFlag) {
+        this.terminateFlag = terminateFlag;
+    }
+
+}