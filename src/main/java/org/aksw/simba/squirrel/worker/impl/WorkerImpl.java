package org.aksw.simba.squirrel.worker.impl;

<<<<<<< HEAD
import java.io.Closeable;
import java.io.File;
import java.io.IOException;
import java.util.ArrayList;
import java.util.Iterator;
import java.util.List;

=======
>>>>>>> 42d104f4
import org.aksw.simba.squirrel.analyzer.Analyzer;
import org.aksw.simba.squirrel.analyzer.impl.RDFAnalyzer;
import org.aksw.simba.squirrel.collect.SqlBasedUriCollector;
import org.aksw.simba.squirrel.collect.UriCollector;
import org.aksw.simba.squirrel.data.uri.CrawleableUri;
import org.aksw.simba.squirrel.data.uri.serialize.Serializer;
import org.aksw.simba.squirrel.fetcher.Fetcher;
import org.aksw.simba.squirrel.fetcher.ftp.FTPFetcher;
import org.aksw.simba.squirrel.fetcher.http.HTTPFetcher;
import org.aksw.simba.squirrel.fetcher.manage.SimpleOrderedFetcherManager;
import org.aksw.simba.squirrel.fetcher.sparql.SparqlBasedFetcher;
import org.aksw.simba.squirrel.frontier.Frontier;
import org.aksw.simba.squirrel.robots.RobotsManager;
import org.aksw.simba.squirrel.sink.Sink;
import org.aksw.simba.squirrel.uri.processing.UriProcessor;
import org.aksw.simba.squirrel.uri.processing.UriProcessorInterface;
import org.aksw.simba.squirrel.worker.Worker;
import org.apache.commons.io.IOUtils;
import org.slf4j.Logger;
import org.slf4j.LoggerFactory;

<<<<<<< HEAD
=======
import java.io.Closeable;
import java.io.File;
import java.io.IOException;
import java.util.ArrayList;
import java.util.Iterator;
import java.util.List;

>>>>>>> 42d104f4
/**
 * Standard implementation of the {@link Worker} interface.
 *
 * @author Michael R&ouml;der (roeder@informatik.uni-leipzig.de)
 *
 */
public class WorkerImpl implements Worker, Closeable {

    private static final Logger LOGGER = LoggerFactory.getLogger(WorkerImpl.class);

    private static final long DEFAULT_WAITING_TIME = 10000;
    private static final int MAX_URIS_PER_MESSAGE = 20;

    protected Frontier frontier;
    protected Sink sink;
    protected UriCollector collector;
    protected RobotsManager manager;
    protected SparqlBasedFetcher sparqlBasedFetcher = new SparqlBasedFetcher();
    protected Fetcher fetcher;
    protected UriProcessorInterface uriProcessor = new UriProcessor();
    protected Serializer serializer;
    protected String domainLogFile = null;
    protected long waitingTime;
    protected boolean terminateFlag;
<<<<<<< HEAD
=======
    private final int id = (int)Math.floor(Math.random()*100000);
>>>>>>> 42d104f4

    /**
     * Constructor.
     *
     * @param frontier
     *            Frontier implementation used by this worker to get URI sets and
     *            send new URIs to.
     * @param sink
     *            Sink used by this worker to store crawled data.
     * @param manager
     *            RobotsManager for handling robots.txt files.
     * @param serializer
     *            Serializer for serializing and deserializing URIs.
<<<<<<< HEAD
=======
     *
>>>>>>> 42d104f4
     * @deprecated Because a default configuration of the UriCollector is created.
     *             Please use
     *             {@link #WorkerImpl(Frontier, Sink, RobotsManager, Serializer, String)}
     *             or
     *             {@link #WorkerImpl(Frontier, Sink, RobotsManager, Serializer, UriCollector, long, String)}
     *             instead.
     */
    @Deprecated
    public WorkerImpl(Frontier frontier, Sink sink, RobotsManager manager, Serializer serializer) {
        this(frontier, sink, manager, serializer, null, DEFAULT_WAITING_TIME, null);
    }

    /**
     * Constructor.
     *
     * @param frontier
     *            Frontier implementation used by this worker to get URI sets and
     *            send new URIs to.
     * @param sink
     *            Sink used by this worker to store crawled data.
     * @param manager
     *            RobotsManager for handling robots.txt files.
     * @param serializer
     *            Serializer for serializing and deserializing URIs.
<<<<<<< HEAD
=======
     *
>>>>>>> 42d104f4
     * @param logDir
     *            The directory to which a domain log will be written (or
     *            {@code null} if no log should be written).
     */
    public WorkerImpl(Frontier frontier, Sink sink, RobotsManager manager, Serializer serializer, String logDir) {
        this(frontier, sink, manager, serializer, null, DEFAULT_WAITING_TIME, logDir);
    }

    /**
     * Constructor.
     *
     * @param frontier
     *            Frontier implementation used by this worker to get URI sets and
     *            send new URIs to.
     * @param sink
     *            Sink used by this worker to store crawled data.
     * @param manager
     *            RobotsManager for handling robots.txt files.
     * @param serializer
     *            Serializer for serializing and deserializing URIs.
     * @param collector
     *            The UriCollector implementation used by this worker.
<<<<<<< HEAD
=======
     *
>>>>>>> 42d104f4
     * @deprecated Because a default configuration of the UriCollector is created.
     *             Please use
     *             {@link #WorkerImpl(Frontier, Sink, RobotsManager, Serializer, String)}
     *             or
     *             {@link #WorkerImpl(Frontier, Sink, RobotsManager, Serializer, UriCollector, long, String)}
     *             instead.
     */
    @Deprecated
    public WorkerImpl(Frontier frontier, Sink sink, RobotsManager manager, Serializer serializer,
<<<<<<< HEAD
            UriCollector collector) {
=======
                      UriCollector collector) {
>>>>>>> 42d104f4
        this(frontier, sink, manager, serializer, collector, DEFAULT_WAITING_TIME, null);
    }

    /**
     * Constructor.
     *
     * @param frontier
     *            Frontier implementation used by this worker to get URI sets and
     *            send new URIs to.
     * @param sink
     *            Sink used by this worker to store crawled data.
     * @param manager
     *            RobotsManager for handling robots.txt files.
     * @param serializer
     *            Serializer for serializing and deserializing URIs.
     * @param collector
     *            The UriCollector implementation used by this worker.
     * @param waitingTime
     *            Time (in ms) the worker waits when the given frontier couldn't
     *            provide any URIs before requesting new URIs again.
     * @param logDir
     *            The directory to which a domain log will be written (or
     *            {@code null} if no log should be written).
     */
    public WorkerImpl(Frontier frontier, Sink sink, RobotsManager manager, Serializer serializer,
<<<<<<< HEAD
            UriCollector collector, long waitingTime, String logDir) {
=======
                      UriCollector collector, long waitingTime, String logDir) {
>>>>>>> 42d104f4
        this.frontier = frontier;
        this.sink = sink;
        this.manager = manager;
        this.serializer = serializer;
        this.waitingTime = waitingTime;
        if (logDir != null) {
            domainLogFile = logDir + File.separator + "domain.log";
        }
        // Make sure that there is a collector. Otherwise, create one.
        if (collector == null) {
            LOGGER.warn("Will use a default configuration of the URI collector.");
            collector = SqlBasedUriCollector.create(serializer);
            if (collector == null) {
                throw new IllegalStateException("Couldn't create collector for storing identified URIs.");
            }
        }
        this.collector = collector;
        fetcher = new SimpleOrderedFetcherManager(
<<<<<<< HEAD
                // new SparqlBasedFetcher(),
                new HTTPFetcher(), new FTPFetcher());
=======
            // new SparqlBasedFetcher(),
            new HTTPFetcher(), new FTPFetcher());
>>>>>>> 42d104f4
    }

    @Override
    public void run() {
        terminateFlag = false;
        List<CrawleableUri> urisToCrawl;
        try {
            while (!terminateFlag) {
                // ask the Frontier for work
                urisToCrawl = frontier.getNextUris();
                if ((urisToCrawl == null) || (urisToCrawl.isEmpty())) {
                    // if there is no work, sleep for some time and ask again
                    try {
                        Thread.sleep(waitingTime);
                    } catch (InterruptedException e) {
                        LOGGER.debug("Interrupted while sleeping.", e);
                    }
                } else {
                    // perform work
                    crawl(urisToCrawl);
                }
            }
        } catch (Exception e) {
            LOGGER.error("Got a severe exception. Aborting.", e);
        } finally {
            IOUtils.closeQuietly(this);
        }
    }

    @Override
    public void crawl(List<CrawleableUri> uris) {
        // perform work
        List<CrawleableUri> newUris = new ArrayList<CrawleableUri>();
        for (CrawleableUri uri : uris) {
            if (uri == null) {
                LOGGER.error("Got null as CrawleableUri object. It will be ignored.");
            } else if (uri.getUri() == null) {
                LOGGER.error("Got a CrawleableUri object with getUri()=null. It will be ignored.");
            } else {
                try {
                    performCrawling(uri, newUris);
                } catch (Exception e) {
                    LOGGER.error("Unhandled exception whily crawling \"" + uri.getUri().toString()
<<<<<<< HEAD
                            + "\". It will be ignored.", e);
=======
                        + "\". It will be ignored.", e);
>>>>>>> 42d104f4
                }
            }
        }
        // classify URIs
        for (CrawleableUri uri : newUris) {
            uriProcessor.recognizeUriType(uri);
        }
        // send results to the Frontier
        frontier.crawlingDone(uris, newUris);
    }

    @Override
    public void performCrawling(CrawleableUri uri, List<CrawleableUri> newUris) {
        // check robots.txt
        Integer count = 0;
        if (manager.isUriCrawlable(uri.getUri())) {
            LOGGER.debug("I start crawling {} now...", uri);

            Analyzer analyzer = new RDFAnalyzer(collector);

            File data = null;

            try {
                data = fetcher.fetch(uri);
            } catch (Exception e) {
                LOGGER.error("Exception while Fetching Data. Skipping...", e);
            }

            if (data != null) {
                try {
                    // open the sink only if a fetcher has been found
                    sink.openSinkForUri(uri);
                    collector.openSinkForUri(uri);
                    Iterator<byte[]> result = analyzer.analyze(uri, data, sink);
                    sink.closeSinkForUri(uri);
                    sendNewUris(result);
                    collector.closeSinkForUri(uri);
                } catch (Exception e) {
                    // We don't want to handle the exception. Just make sure that sink and collector
                    // do not handle this uri anymore.
                    sink.closeSinkForUri(uri);
                    collector.closeSinkForUri(uri);
                    throw e;
                }
            }
        } else {
            LOGGER.info("Crawling {} is not allowed by the RobotsManager.", uri);
        }
        LOGGER.debug("Fetched {} triples", count);
    }

<<<<<<< HEAD
=======
    @Override
    public int getId() {
        return id;
    }

>>>>>>> 42d104f4
    public void sendNewUris(Iterator<byte[]> uriIterator) {
        List<CrawleableUri> uris = new ArrayList<CrawleableUri>(10);
        CrawleableUri uri;
        while (uriIterator.hasNext()) {
            try {
                uri = serializer.deserialize(uriIterator.next());
                uriProcessor.recognizeUriType(uri);
                uris.add(uri);
                if ((uris.size() >= MAX_URIS_PER_MESSAGE) && uriIterator.hasNext()) {
                    frontier.addNewUris(uris);
                    uris.clear();
                }
            } catch (Exception e) {
                LOGGER.warn("Couldn't handle the (de-)serialization of a URI. It will be ignored.", e);
            }
        }
        frontier.addNewUris(uris);
    }

    @Override
    public void close() throws IOException {
        IOUtils.closeQuietly(fetcher);
    }

    public void setTerminateFlag(boolean terminateFlag) {
        this.terminateFlag = terminateFlag;
    }

<<<<<<< HEAD
    public static void main(String[] args) {

    }

=======
>>>>>>> 42d104f4
}<|MERGE_RESOLUTION|>--- conflicted
+++ resolved
@@ -1,15 +1,5 @@
 package org.aksw.simba.squirrel.worker.impl;
 
-<<<<<<< HEAD
-import java.io.Closeable;
-import java.io.File;
-import java.io.IOException;
-import java.util.ArrayList;
-import java.util.Iterator;
-import java.util.List;
-
-=======
->>>>>>> 42d104f4
 import org.aksw.simba.squirrel.analyzer.Analyzer;
 import org.aksw.simba.squirrel.analyzer.impl.RDFAnalyzer;
 import org.aksw.simba.squirrel.collect.SqlBasedUriCollector;
@@ -31,8 +21,6 @@
 import org.slf4j.Logger;
 import org.slf4j.LoggerFactory;
 
-<<<<<<< HEAD
-=======
 import java.io.Closeable;
 import java.io.File;
 import java.io.IOException;
@@ -40,7 +28,6 @@
 import java.util.Iterator;
 import java.util.List;
 
->>>>>>> 42d104f4
 /**
  * Standard implementation of the {@link Worker} interface.
  *
@@ -65,10 +52,7 @@
     protected String domainLogFile = null;
     protected long waitingTime;
     protected boolean terminateFlag;
-<<<<<<< HEAD
-=======
     private final int id = (int)Math.floor(Math.random()*100000);
->>>>>>> 42d104f4
 
     /**
      * Constructor.
@@ -82,10 +66,7 @@
      *            RobotsManager for handling robots.txt files.
      * @param serializer
      *            Serializer for serializing and deserializing URIs.
-<<<<<<< HEAD
-=======
-     *
->>>>>>> 42d104f4
+     *
      * @deprecated Because a default configuration of the UriCollector is created.
      *             Please use
      *             {@link #WorkerImpl(Frontier, Sink, RobotsManager, Serializer, String)}
@@ -110,10 +91,7 @@
      *            RobotsManager for handling robots.txt files.
      * @param serializer
      *            Serializer for serializing and deserializing URIs.
-<<<<<<< HEAD
-=======
-     *
->>>>>>> 42d104f4
+     *
      * @param logDir
      *            The directory to which a domain log will be written (or
      *            {@code null} if no log should be written).
@@ -136,10 +114,7 @@
      *            Serializer for serializing and deserializing URIs.
      * @param collector
      *            The UriCollector implementation used by this worker.
-<<<<<<< HEAD
-=======
-     *
->>>>>>> 42d104f4
+     *
      * @deprecated Because a default configuration of the UriCollector is created.
      *             Please use
      *             {@link #WorkerImpl(Frontier, Sink, RobotsManager, Serializer, String)}
@@ -149,11 +124,7 @@
      */
     @Deprecated
     public WorkerImpl(Frontier frontier, Sink sink, RobotsManager manager, Serializer serializer,
-<<<<<<< HEAD
-            UriCollector collector) {
-=======
                       UriCollector collector) {
->>>>>>> 42d104f4
         this(frontier, sink, manager, serializer, collector, DEFAULT_WAITING_TIME, null);
     }
 
@@ -179,11 +150,7 @@
      *            {@code null} if no log should be written).
      */
     public WorkerImpl(Frontier frontier, Sink sink, RobotsManager manager, Serializer serializer,
-<<<<<<< HEAD
-            UriCollector collector, long waitingTime, String logDir) {
-=======
                       UriCollector collector, long waitingTime, String logDir) {
->>>>>>> 42d104f4
         this.frontier = frontier;
         this.sink = sink;
         this.manager = manager;
@@ -202,13 +169,8 @@
         }
         this.collector = collector;
         fetcher = new SimpleOrderedFetcherManager(
-<<<<<<< HEAD
-                // new SparqlBasedFetcher(),
-                new HTTPFetcher(), new FTPFetcher());
-=======
             // new SparqlBasedFetcher(),
             new HTTPFetcher(), new FTPFetcher());
->>>>>>> 42d104f4
     }
 
     @Override
@@ -252,11 +214,7 @@
                     performCrawling(uri, newUris);
                 } catch (Exception e) {
                     LOGGER.error("Unhandled exception whily crawling \"" + uri.getUri().toString()
-<<<<<<< HEAD
-                            + "\". It will be ignored.", e);
-=======
                         + "\". It will be ignored.", e);
->>>>>>> 42d104f4
                 }
             }
         }
@@ -308,14 +266,11 @@
         LOGGER.debug("Fetched {} triples", count);
     }
 
-<<<<<<< HEAD
-=======
     @Override
     public int getId() {
         return id;
     }
 
->>>>>>> 42d104f4
     public void sendNewUris(Iterator<byte[]> uriIterator) {
         List<CrawleableUri> uris = new ArrayList<CrawleableUri>(10);
         CrawleableUri uri;
@@ -344,11 +299,4 @@
         this.terminateFlag = terminateFlag;
     }
 
-<<<<<<< HEAD
-    public static void main(String[] args) {
-
-    }
-
-=======
->>>>>>> 42d104f4
 }