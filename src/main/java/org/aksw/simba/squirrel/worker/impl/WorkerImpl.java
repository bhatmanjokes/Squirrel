package org.aksw.simba.squirrel.worker.impl;

import java.io.Closeable;
import java.io.File;
import java.io.IOException;
import java.net.SocketTimeoutException;
import java.util.ArrayList;
import java.util.Iterator;
import java.util.List;
import java.util.concurrent.TimeUnit;

import org.aksw.simba.squirrel.Constants;
import org.aksw.simba.squirrel.analyzer.Analyzer;
import org.aksw.simba.squirrel.analyzer.compress.impl.FileManager;
import org.aksw.simba.squirrel.analyzer.manager.SimpleOrderedAnalyzerManager;
import org.aksw.simba.squirrel.collect.SqlBasedUriCollector;
import org.aksw.simba.squirrel.collect.UriCollector;
import org.aksw.simba.squirrel.data.uri.CrawleableUri;
import org.aksw.simba.squirrel.data.uri.serialize.Serializer;
import org.aksw.simba.squirrel.fetcher.Fetcher;
import org.aksw.simba.squirrel.fetcher.ftp.FTPFetcher;
import org.aksw.simba.squirrel.fetcher.http.HTTPFetcher;
import org.aksw.simba.squirrel.fetcher.manage.SimpleOrderedFetcherManager;
import org.aksw.simba.squirrel.fetcher.sparql.SparqlBasedFetcher;
import org.aksw.simba.squirrel.frontier.Frontier;
import org.aksw.simba.squirrel.robots.RobotsManager;
import org.aksw.simba.squirrel.sink.Sink;
import org.aksw.simba.squirrel.uri.processing.UriProcessor;
import org.aksw.simba.squirrel.uri.processing.UriProcessorInterface;
import org.aksw.simba.squirrel.utils.TempPathUtils;
import org.aksw.simba.squirrel.worker.Worker;
import org.apache.commons.io.IOUtils;
import org.slf4j.Logger;
import org.slf4j.LoggerFactory;
import org.springframework.beans.factory.annotation.Autowired;


/**
 * Standard implementation of the {@link Worker} interface.
 *
 * @author Michael R&ouml;der (roeder@informatik.uni-leipzig.de)
 *
 */
public class WorkerImpl implements Worker, Closeable
{

    private static final Logger LOGGER = LoggerFactory.getLogger(WorkerImpl.class);

<<<<<<< HEAD
    private static final long DEFAULT_WAITING_TIME = TimeUnit.SECONDS.toMillis(60);
=======
>>>>>>> e510c2a5
    private static final int MAX_URIS_PER_MESSAGE = 20;

    protected Frontier frontier;
    protected Sink sink;
    protected UriCollector collector;
    protected Analyzer analyzer;
    protected RobotsManager manager;
    @Autowired
    protected SparqlBasedFetcher sparqlBasedFetcher;
    protected Fetcher fetcher;
    protected UriProcessorInterface uriProcessor = new UriProcessor();
    protected Serializer serializer;
    protected String domainLogFile = null;
    protected long waitingTime;
    protected long timeStampLastUriFetched = 0;
    protected boolean terminateFlag;

    /**
     * Constructor.
     *
     * @param frontier
     *            Frontier implementation used by this worker to get URI sets and
     *            send new URIs to.
     * @param sink
     *            Sink used by this worker to store crawled data.
     * @param manager
     *            RobotsManager for handling robots.txt files.
     * @param serializer
     *            Serializer for serializing and deserializing URIs.
     * @param collector
     *            The UriCollector implementation used by this worker.
     * @param waitingTime
     *            Time (in ms) the worker waits when the given frontier couldn't
     *            provide any URIs before requesting new URIs again.
     * @param logDir
     *            The directory to which a domain log will be written (or
     *            {@code null} if no log should be written).
     */
    public WorkerImpl(Frontier frontier,
                      Sink sink,
                      RobotsManager manager,
                      Serializer serializer,
                      UriCollector collector,
                      long waitingTime,
                      String logDir)
    {
        this.frontier = frontier;
        this.sink = sink;
        this.manager = manager;
        this.serializer = serializer;
        this.waitingTime = waitingTime;
        if (logDir != null)
        {
            domainLogFile = logDir + File.separator + "domain.log";
        }
        // Make sure that there is a collector. Otherwise, create one.
        if (collector == null)
        {
            LOGGER.warn("Will use a default configuration of the URI collector.");
            collector = SqlBasedUriCollector.create(serializer);
            if (collector == null)
            {
                throw new IllegalStateException("Couldn't create collector for storing identified URIs.");
            }
        }
        this.collector = collector;
        fetcher = new SimpleOrderedFetcherManager(
            // new SparqlBasedFetcher(),
            new HTTPFetcher(),
            new FTPFetcher());
        analyzer = new SimpleOrderedAnalyzerManager(collector);
    }

    @Override
    public void run()
    {
        terminateFlag = false;
        List<CrawleableUri> urisToCrawl;
        try
        {
            while (!terminateFlag)
            {
                // ask the Frontier for work
                urisToCrawl = frontier.getNextUris();
                if ((urisToCrawl == null) || (urisToCrawl.isEmpty()))
                {
                    // if there is no work, sleep for some time and ask again
                    try
                    {
                        Thread.sleep(waitingTime);
                    }
                    catch (InterruptedException e)
                    {
                        LOGGER.debug("Interrupted while sleeping.", e);
                    }
                }
                else
                {
                    // perform work
                    crawl(urisToCrawl);
                }
            }
        }
        catch (Exception e)
        {
            LOGGER.error("Got a severe exception. Aborting.", e);
        }
        finally
        {
            IOUtils.closeQuietly(this);
        }
    }

    @Override
    public void crawl(List<CrawleableUri> uris)
    {
        // perform work
        List<CrawleableUri> newUris = new ArrayList<CrawleableUri>();
        for (CrawleableUri uri : uris)
        {
            if (uri == null)
            {
                LOGGER.error("Got null as CrawleableUri object. It will be ignored.");
            }
            else if (uri.getUri() == null)
            {
                LOGGER.error("Got a CrawleableUri object with getUri()=null. It will be ignored.");
            }
            else
            {
                try
                {
                    performCrawling(uri, newUris);
                }
                catch (Exception e)
                {
                    LOGGER.error("Unhandled exception while crawling \"" + uri.getUri().toString()
                        + "\". It will be ignored.", e);
                }
            }
        }
        // classify URIs
        for (CrawleableUri uri : newUris)
        {
            uriProcessor.recognizeUriType(uri);
        }
        // send results to the Frontier
        frontier.crawlingDone(uris, newUris);
    }

    @Override
    public void performCrawling(CrawleableUri uri, List<CrawleableUri> newUris)
    {
        // check robots.txt
<<<<<<< HEAD
        uri.addData(Constants.URI_CRAWLING_ACTIVITY_URI, uri.getUri().toString() + "_" + System.currentTimeMillis());
        LOGGER.warn(uri.getUri().toString());

=======
    	LOGGER.warn("Now working on: " + uri.getUri().toString());

    	uri.addData(Constants.URI_CRAWLING_ACTIVITY_URI, uri.getUri().toString() + "_" + System.currentTimeMillis() );
>>>>>>> e510c2a5
        Integer count = 0;
        if (manager.isUriCrawlable(uri.getUri()))
        {
            try
            {
                long delay = timeStampLastUriFetched - (System.currentTimeMillis() + manager.getMinWaitingTime(uri.getUri()));
                if (delay > 0)
                {
                    Thread.sleep(delay);
                }
            }
            catch (InterruptedException e)
            {
                LOGGER.warn("Delay before crawling \"" + uri.getUri().toString() + "\" interrupted.", e);
            }
            LOGGER.debug("I start crawling {} now...", uri);

            FileManager fm = new FileManager();

            File fetched = null;

            try
            {
                fetched = fetcher.fetch(uri);
            }
            catch (Exception e)
            {
                if (e instanceof SocketTimeoutException)
                {
                    //if we run into a SocketTimeoutException try to recrawl the URI shortly after (currently 1 minute)
                    long recrawlMillis = System.currentTimeMillis() + DEFAULT_WAITING_TIME;
                    uri.addData(Constants.URI_PREFERRED_RECRAWL_ON, recrawlMillis);
                    LOGGER.error("Socket closed for URI {} . Will be recrawled in {} seconds.", uri, TimeUnit.MILLISECONDS.toSeconds(DEFAULT_WAITING_TIME));
                }
                LOGGER.error("Exception while Fetching Data. Skipping...", e);
            }

            List<File> fetchedFiles = new ArrayList<File>();
            if (fetched != null && fetched.isDirectory())
            {
                fetchedFiles.addAll(TempPathUtils.searchPath4Files(fetched));
            }
            else
            {
                fetchedFiles.add(fetched);
            }

            timeStampLastUriFetched = System.currentTimeMillis();
            List<File> fileList = null;
            for (File data : fetchedFiles)
            {
                if (data != null)
                {
                    fileList = fm.decompressFile(data);
                    for (File file : fileList)
                    {
                        try
                        {
                            // open the sink only if a fetcher has been found
                            sink.openSinkForUri(uri);
                            collector.openSinkForUri(uri);
                            Iterator<byte[]> resultUris = analyzer.analyze(uri, file, sink);
                            sink.closeSinkForUri(uri);
                            sendNewUris(resultUris);
                            collector.closeSinkForUri(uri);
                        }
                        catch (Exception e)
                        {
                            // We don't want to handle the exception. Just make sure that sink and collector
                            // do not handle this uri anymore.
                            sink.closeSinkForUri(uri);
                            collector.closeSinkForUri(uri);
                            throw e;
                        }
                    }
                }
            }
        }
        else
        {
            LOGGER.info("Crawling {} is not allowed by the RobotsManager.", uri);
        }
        LOGGER.debug("Fetched {} triples", count); //this statement is rather unnecessary because count is never updated ;) 
    }

    public void sendNewUris(Iterator<byte[]> uriIterator)
    {
        List<CrawleableUri> uris = new ArrayList<CrawleableUri>(10);
        CrawleableUri uri;
        while (uriIterator.hasNext())
        {
            try
            {
                uri = serializer.deserialize(uriIterator.next());
                uriProcessor.recognizeUriType(uri);
                uris.add(uri);
                if ((uris.size() >= MAX_URIS_PER_MESSAGE) && uriIterator.hasNext())
                {
                    frontier.addNewUris(uris);
                    uris.clear();
                }
            }
            catch (Exception e)
            {
                LOGGER.warn("Couldn't handle the (de-)serialization of a URI. It will be ignored.", e);
            }
        }
        frontier.addNewUris(uris);
    }

    @Override
    public void close() throws IOException
    {
        IOUtils.closeQuietly(fetcher);
        IOUtils.closeQuietly(sink);
    }

    public void setTerminateFlag(boolean terminateFlag)
    {
        this.terminateFlag = terminateFlag;
    }

    public static void main(String[] args)
    {

    }

}<|MERGE_RESOLUTION|>--- conflicted
+++ resolved
@@ -46,10 +46,7 @@
 
     private static final Logger LOGGER = LoggerFactory.getLogger(WorkerImpl.class);
 
-<<<<<<< HEAD
     private static final long DEFAULT_WAITING_TIME = TimeUnit.SECONDS.toMillis(60);
-=======
->>>>>>> e510c2a5
     private static final int MAX_URIS_PER_MESSAGE = 20;
 
     protected Frontier frontier;
@@ -204,16 +201,10 @@
     public void performCrawling(CrawleableUri uri, List<CrawleableUri> newUris)
     {
         // check robots.txt
-<<<<<<< HEAD
-        uri.addData(Constants.URI_CRAWLING_ACTIVITY_URI, uri.getUri().toString() + "_" + System.currentTimeMillis());
-        LOGGER.warn(uri.getUri().toString());
-
-=======
     	LOGGER.warn("Now working on: " + uri.getUri().toString());
-
     	uri.addData(Constants.URI_CRAWLING_ACTIVITY_URI, uri.getUri().toString() + "_" + System.currentTimeMillis() );
->>>>>>> e510c2a5
-        Integer count = 0;
+        
+    	Integer count = 0;
         if (manager.isUriCrawlable(uri.getUri()))
         {
             try
