--- conflicted
+++ resolved
@@ -1,15 +1,5 @@
 package org.aksw.simba.squirrel.worker.impl;
 
-<<<<<<< HEAD
-import java.io.Closeable;
-import java.io.File;
-import java.io.IOException;
-import java.util.ArrayList;
-import java.util.Iterator;
-import java.util.List;
-
-=======
->>>>>>> f5bb9d85
 import org.aksw.simba.squirrel.analyzer.Analyzer;
 import org.aksw.simba.squirrel.analyzer.impl.RDFAnalyzer;
 import org.aksw.simba.squirrel.collect.SqlBasedUriCollector;
@@ -31,8 +21,6 @@
 import org.slf4j.Logger;
 import org.slf4j.LoggerFactory;
 
-<<<<<<< HEAD
-=======
 import java.io.Closeable;
 import java.io.File;
 import java.io.IOException;
@@ -40,7 +28,6 @@
 import java.util.Iterator;
 import java.util.List;
 
->>>>>>> f5bb9d85
 /**
  * Standard implementation of the {@link Worker} interface.
  *
@@ -63,17 +50,6 @@
     protected UriProcessorInterface uriProcessor = new UriProcessor();
     protected Serializer serializer;
     protected String domainLogFile = null;
-<<<<<<< HEAD
-    protected long waitingTime = DEFAULT_WAITING_TIME;
-    protected boolean terminateFlag;
-
-    public WorkerImpl(Frontier frontier, Sink sink, RobotsManager manager, Serializer serializer, long waitingTime) {
-        this(frontier, sink, manager, serializer, waitingTime, null);
-    }
-
-    public WorkerImpl(Frontier frontier, Sink sink, RobotsManager manager, Serializer serializer, long waitingTime,
-            String logDir) {
-=======
     protected long waitingTime;
     protected boolean terminateFlag;
     private final int id = (int)Math.floor(Math.random()*100000);
@@ -175,7 +151,6 @@
      */
     public WorkerImpl(Frontier frontier, Sink sink, RobotsManager manager, Serializer serializer,
                       UriCollector collector, long waitingTime, String logDir) {
->>>>>>> f5bb9d85
         this.frontier = frontier;
         this.sink = sink;
         this.manager = manager;
@@ -184,14 +159,6 @@
         if (logDir != null) {
             domainLogFile = logDir + File.separator + "domain.log";
         }
-<<<<<<< HEAD
-        collector = SqlBasedUriCollector.create(serializer);
-        if (collector == null) {
-            throw new IllegalStateException("Couldn't create collector for storing identified URIs.");
-        }
-        fetcher = new SimpleOrderedFetcherManager(
-//                new SparqlBasedFetcher(),
-=======
         // Make sure that there is a collector. Otherwise, create one.
         if (collector == null) {
             LOGGER.warn("Will use a default configuration of the URI collector.");
@@ -203,7 +170,6 @@
         this.collector = collector;
         fetcher = new SimpleOrderedFetcherManager(
             // new SparqlBasedFetcher(),
->>>>>>> f5bb9d85
             new HTTPFetcher(), new FTPFetcher());
     }
 
@@ -239,9 +205,6 @@
         // perform work
         List<CrawleableUri> newUris = new ArrayList<CrawleableUri>();
         for (CrawleableUri uri : uris) {
-<<<<<<< HEAD
-            performCrawling(uri, newUris);
-=======
             if (uri == null) {
                 LOGGER.error("Got null as CrawleableUri object. It will be ignored.");
             } else if (uri.getUri() == null) {
@@ -254,7 +217,6 @@
                         + "\". It will be ignored.", e);
                 }
             }
->>>>>>> f5bb9d85
         }
         // classify URIs
         for (CrawleableUri uri : newUris) {
@@ -278,17 +240,6 @@
             try {
                 data = fetcher.fetch(uri);
             } catch (Exception e) {
-<<<<<<< HEAD
-                LOGGER.error("Exception while Fetching Data. Skipping...");
-            }
-
-            if (data != null) {
-                // open the sink only if a fetcher has been found
-                sink.openSinkForUri(uri);
-                Iterator<byte[]> result = analyzer.analyze(uri, data, sink);
-                sink.closeSinkForUri(uri);
-                sendNewUris(result);
-=======
                 LOGGER.error("Exception while Fetching Data. Skipping...", e);
             }
 
@@ -308,7 +259,6 @@
                     collector.closeSinkForUri(uri);
                     throw e;
                 }
->>>>>>> f5bb9d85
             }
         } else {
             LOGGER.info("Crawling {} is not allowed by the RobotsManager.", uri);
@@ -316,14 +266,11 @@
         LOGGER.debug("Fetched {} triples", count);
     }
 
-<<<<<<< HEAD
-=======
     @Override
     public int getId() {
         return id;
     }
 
->>>>>>> f5bb9d85
     public void sendNewUris(Iterator<byte[]> uriIterator) {
         List<CrawleableUri> uris = new ArrayList<CrawleableUri>(10);
         CrawleableUri uri;
