package org.aksw.simba.squirrel.collect;

<<<<<<< HEAD
=======
import java.io.BufferedReader;
import java.io.File;
import java.io.FileReader;
import java.net.URI;
import java.util.Iterator;
import java.util.Set;
import java.util.TreeSet;

>>>>>>> 7809a991
import org.aksw.simba.squirrel.data.uri.CrawleableUri;
import org.aksw.simba.squirrel.data.uri.serialize.java.GzipJavaUriSerializer;
import org.aksw.simba.squirrel.utils.TempFileHelper;
import org.apache.jena.rdf.model.Model;
import org.apache.jena.rdf.model.ModelFactory;
import org.apache.jena.rdf.model.Resource;
import org.apache.jena.vocabulary.RDF;
import org.junit.Assert;
import org.junit.Before;
import org.junit.Test;

import java.io.File;
import java.net.URI;
import java.util.Iterator;
import java.util.Set;
import java.util.TreeSet;

public class SqlBasedUriCollectorTest {

    GzipJavaUriSerializer serializer;
    String dbdir;
    File file;
    FileReader fr;
    BufferedReader br;

    @Before
    public void prepare() throws Exception {
        serializer = new GzipJavaUriSerializer();
        dbdir = TempFileHelper.getTempDir("dbTest", "").getAbsolutePath() + File.separator + "test";
        ClassLoader classLoader = getClass().getClassLoader();
        file = new File(classLoader.getResource("collector/mCloudURIs.txt").getFile());
        fr = new FileReader(file);
        br = new BufferedReader(fr);

    }

    @Test
    public void test() throws Exception {
<<<<<<< HEAD
        String dbdir = TempFileHelper.getTempDir("dbTest", "").getAbsolutePath() + File.separator + "test";

        CrawleableUri uri = new CrawleableUri(new URI("http://example.org/test"));
        GzipJavaUriSerializer serializer = new GzipJavaUriSerializer();
=======

        CrawleableUri uri = new CrawleableUri(new URI("http://example.org/test1"));
>>>>>>> 7809a991

        SqlBasedUriCollector collector = SqlBasedUriCollector.create(serializer, dbdir);

        collector.openSinkForUri(uri);


        Model model = ModelFactory.createDefaultModel();
        Set<String> expectedUris = new TreeSet<String>();
        for (int i = 0; i < 100; ++i) {
            Resource r = model.getResource("http://example.org/entity" + i);
            model.add(r, RDF.type, model.getResource("http://example.org/type" + (i & 1)));
            expectedUris.add(r.getURI());
            collector.addNewUri(uri, new CrawleableUri(new URI(r.getURI())));
        }

        Iterator<byte[]> iterator = collector.getUris(uri);

        Set<String> listCuris = new TreeSet<String>();

        while(iterator.hasNext()) {
            listCuris.add( ((CrawleableUri) serializer.deserialize(iterator.next())).getUri().toString() );

        }

<<<<<<< HEAD
=======
        collector.closeSinkForUri(uri);
>>>>>>> 7809a991
        Assert.assertEquals(expectedUris, listCuris);
    }

    @Test
    public void testFile() throws Exception {
        String sCurrentLine;

        Set<URI> expectedUris = new TreeSet<URI>();
        Set<URI> listUris = new TreeSet<URI>();

        SqlBasedUriCollector collector = SqlBasedUriCollector.create(serializer, dbdir);
        CrawleableUri uri = new CrawleableUri(new URI("http://example.org/test2"));
        collector.openSinkForUri(uri);

        while ((sCurrentLine = br.readLine()) != null) {
            expectedUris.add(new URI(sCurrentLine));
            collector.addNewUri(uri, new CrawleableUri(new URI(sCurrentLine)));
        }

        Iterator<byte[]> it = collector.getUris(uri);
        while(it.hasNext()) {
            listUris.add(new URI( ((CrawleableUri) serializer.deserialize(it.next())).getUri().toString() ));
        }


        collector.closeSinkForUri(uri);
        Assert.assertEquals(expectedUris.size(), listUris.size());
    }

}<|MERGE_RESOLUTION|>--- conflicted
+++ resolved
@@ -1,7 +1,5 @@
 package org.aksw.simba.squirrel.collect;
 
-<<<<<<< HEAD
-=======
 import java.io.BufferedReader;
 import java.io.File;
 import java.io.FileReader;
@@ -10,7 +8,6 @@
 import java.util.Set;
 import java.util.TreeSet;
 
->>>>>>> 7809a991
 import org.aksw.simba.squirrel.data.uri.CrawleableUri;
 import org.aksw.simba.squirrel.data.uri.serialize.java.GzipJavaUriSerializer;
 import org.aksw.simba.squirrel.utils.TempFileHelper;
@@ -21,12 +18,6 @@
 import org.junit.Assert;
 import org.junit.Before;
 import org.junit.Test;
-
-import java.io.File;
-import java.net.URI;
-import java.util.Iterator;
-import java.util.Set;
-import java.util.TreeSet;
 
 public class SqlBasedUriCollectorTest {
 
@@ -49,15 +40,8 @@
 
     @Test
     public void test() throws Exception {
-<<<<<<< HEAD
-        String dbdir = TempFileHelper.getTempDir("dbTest", "").getAbsolutePath() + File.separator + "test";
-
-        CrawleableUri uri = new CrawleableUri(new URI("http://example.org/test"));
-        GzipJavaUriSerializer serializer = new GzipJavaUriSerializer();
-=======
 
         CrawleableUri uri = new CrawleableUri(new URI("http://example.org/test1"));
->>>>>>> 7809a991
 
         SqlBasedUriCollector collector = SqlBasedUriCollector.create(serializer, dbdir);
 
@@ -82,10 +66,7 @@
 
         }
 
-<<<<<<< HEAD
-=======
         collector.closeSinkForUri(uri);
->>>>>>> 7809a991
         Assert.assertEquals(expectedUris, listCuris);
     }
 
